--- conflicted
+++ resolved
@@ -1876,6 +1876,7 @@
     // If last iterator closing, unfreeze keydir and merge pending entries.
     if (handle->keydir->keyfolders == 0 && handle->keydir->pending != NULL)
     {
+        DEBUG2("LINE %d itr_release\r\n", __LINE__);
         merge_pending_entries(env, handle->keydir);
         handle->keydir->iter_generation++;
     }
@@ -1897,16 +1898,6 @@
 
         itr_release_internal(env, handle);
 
-<<<<<<< HEAD
-=======
-        // If last iterator closing, unfreeze keydir and merge pending entries.
-        if (handle->keydir->keyfolders == 0 && handle->keydir->pending != NULL)
-        {
-            DEBUG2("LINE %d itr_release\r\n", __LINE__);
-            merge_pending_entries(env, handle->keydir);
-            handle->keydir->iter_generation++;
-        }
->>>>>>> c527abb4
         UNLOCK(handle->keydir);
         return ATOM_OK;
     }
