--- conflicted
+++ resolved
@@ -483,13 +483,9 @@
     }
     else
     {
-<<<<<<< HEAD
         fprintf(stderr, "geh: alloc\n");
-        bitcask_keydir_entry* e = enif_alloc_compat(env, sizeof(bitcask_keydir_entry) +
-=======
         bitcask_keydir_entry* e = malloc(sizeof(bitcask_keydir_entry) +
->>>>>>> 7ee6a253
-                                                    key->size);
+                                         key->size);
         e->key_sz = key->size;
         memcpy(e->key, key->data, key->size);
         itr = kh_get(entries, hash, e);
@@ -537,26 +533,10 @@
                                        entries_hash_t* hash,
                                        ErlNifBinary* key, bitcask_keydir_entry* entry)
 {
-<<<<<<< HEAD
     if (keydir->keyfolders == 0) {
-=======
-    bitcask_keydir_entry* new_entry = malloc(sizeof(bitcask_keydir_entry) +
-                                             key->size);
-    new_entry->file_id = entry->file_id;
-    new_entry->total_sz = entry->total_sz;
-    new_entry->offset = entry->offset;
-    new_entry->tstamp = entry->tstamp;
-    new_entry->key_sz = key->size;
-    memcpy(new_entry->key, key->data, key->size);
-    kh_put_set(entries, hash, new_entry);
-
-    return new_entry;
-}
->>>>>>> 7ee6a253
-
-        bitcask_keydir_entry* new_entry = enif_alloc_compat(env,
-                                                            sizeof(bitcask_keydir_entry) +
-                                                            key->size);
+
+        bitcask_keydir_entry* new_entry = malloc(sizeof(bitcask_keydir_entry) +
+                                                 key->size);
         new_entry->file_id = entry->file_id;
         new_entry->total_sz = entry->total_sz;
         new_entry->offset = entry->offset;
@@ -592,9 +572,8 @@
         if (IS_ENTRY_LIST(cur_entry)) 
         {
             bitcask_keydir_entry * e = NULL;
-            e = enif_alloc_compat(env,
-                                  sizeof(bitcask_keydir_entry) + 
-                                  upd_entry->key_sz);
+            e = malloc(sizeof(bitcask_keydir_entry) + 
+                      upd_entry->key_sz);
             e->file_id = upd_entry->file_id;
             e->total_sz = upd_entry->total_sz;
             e->offset = upd_entry->offset;
@@ -636,7 +615,7 @@
             // else make a new sib and prepend to the sib list
             {
                 bitcask_keydir_sib* new_sib = NULL;
-                new_sib = enif_alloc_compat(env, sizeof(bitcask_keydir_sib));
+                new_sib = malloc(sizeof(bitcask_keydir_sib));
                 new_sib->next = p->sibs;
                 p->sibs = new_sib;
 
@@ -660,10 +639,10 @@
             kh_del(entries, keydir->entries, itr);
             kh_put_set(entries, keydir->entries, e);
 
-            enif_free_compat(env, cur_entry);
+            free(cur_entry);
 
             bitcask_keydir_sib* s = NULL;
-            s = enif_alloc_compat(env, sizeof(bitcask_keydir_sib));
+            s = malloc(sizeof(bitcask_keydir_sib));
             s->next = p->sibs;
             p->sibs = s;
             
@@ -686,7 +665,7 @@
     {
         kh_del(entries, keydir->entries, itr);
         if(real_entry == NULL) { 
-            enif_free_compat(env, entry);
+            free(entry);
         } 
         else
         {
@@ -700,7 +679,7 @@
         {
             //need to convert to a entry_list
             bitcask_keydir_parent* p = make_entry_list(env, entry);
-            enif_free_compat(env, entry);
+            free(entry);
 
             bitcask_keydir_sib* s = make_sib_tombstone(env, ts);
             s->next = p->sibs;
@@ -723,9 +702,9 @@
                                               bitcask_keydir_entry* entry) 
 {
     bitcask_keydir_parent* p = NULL;
-    p = enif_alloc_compat(env, sizeof(bitcask_keydir_parent)+entry->key_sz);
+    p = malloc(sizeof(bitcask_keydir_parent)+entry->key_sz);
     bitcask_keydir_sib* s = NULL;
-    s = enif_alloc_compat(env, sizeof(bitcask_keydir_sib));
+    s = malloc(sizeof(bitcask_keydir_sib));
 
     p->sibs = s;
     s->next = NULL;
@@ -755,10 +734,10 @@
         temp = s;
         s = s->next;
 
-        enif_free_compat(env, temp);
+        free(temp);
     }
     
-    enif_free_compat(env, p);
+    free(p);
     //fprintf(stderr, "finishing up freeing\n");
 }
 
@@ -783,7 +762,7 @@
     }
     
     bitcask_keydir_entry* ret = NULL;
-    ret = enif_alloc_compat(env, sizeof(bitcask_keydir_entry)+p->key_sz);
+    ret = malloc(sizeof(bitcask_keydir_entry)+p->key_sz);
     
     memcpy(ret->key, p->key, p->key_sz);
     ret->key_sz = p->key_sz;
@@ -798,7 +777,7 @@
 }
 
 static bitcask_keydir_sib* make_sib_tombstone(ErlNifEnv * env, uint32_t ts) {
-    bitcask_keydir_sib* s = enif_alloc_compat(env, sizeof(bitcask_keydir_sib));
+    bitcask_keydir_sib* s = malloc(sizeof(bitcask_keydir_sib));
     if (s == NULL) {
         return NULL;
     }
@@ -845,9 +824,8 @@
         }
         if (ptr != NULL) {
             bitcask_keydir_entry *dest0 = NULL; 
-            dest0 = enif_alloc_compat(env, 
-                                     sizeof(bitcask_keydir_entry) + 
-                                     parent->key_sz);
+            dest0 = malloc(sizeof(bitcask_keydir_entry) + 
+                           parent->key_sz);
             dest0->key_sz = parent->key_sz;
             memcpy(dest0->key, parent->key, parent->key_sz);
             dest0->file_id = ptr->file_id;
@@ -866,9 +844,8 @@
     else 
     {
         int sz = src->key_sz; 
-        bitcask_keydir_entry* neu = enif_alloc_compat(env, 
-                                                      sizeof(bitcask_keydir_entry) + 
-                                                      sz);
+        bitcask_keydir_entry* neu = malloc(sizeof(bitcask_keydir_entry) + 
+                                           sz);
         memcpy(neu, src, sizeof(bitcask_keydir_entry) + sz);
         *dest = neu;
         return 1;
@@ -957,7 +934,7 @@
             UNLOCK(keydir);
             if (old_entry_synthetic)
             {
-                enif_free_compat(env, old_entry);
+                free(old_entry);
             }
             return ATOM_ALREADY_EXISTS;
         }
@@ -1003,7 +980,7 @@
             UNLOCK(keydir);
             if (old_entry_synthetic)
             {
-                enif_free_compat(env, old_entry);
+                free(old_entry);
             }
             return ATOM_OK;
         }
@@ -1022,7 +999,7 @@
             UNLOCK(keydir);
             if (old_entry_synthetic)
             {
-                enif_free_compat(env, old_entry);
+                free(old_entry);
             }
             return ATOM_ALREADY_EXISTS;
         }
@@ -1082,7 +1059,7 @@
                                               enif_make_uint(env, e->tstamp));
  
                     DEBUG(" ... returned value\r\n");
-                    enif_free_compat(env, e);
+                    free(e);
                 }
                 else
                 {
@@ -1152,7 +1129,7 @@
                         // this attempt to delete the record.
                         if (real_entry != NULL) 
                         { 
-                            enif_free_compat(env, entry);
+                            free(entry);
                         }
                         UNLOCK(keydir);
                         return ATOM_OK;
@@ -1162,7 +1139,7 @@
                 {
                     if (real_entry != NULL) 
                     { 
-                        enif_free_compat(env, entry);
+                        free(entry);
                     }
                     UNLOCK(keydir);
                     return enif_make_badarg(env);
@@ -1177,7 +1154,6 @@
             update_fstats(env, keydir, entry->file_id, entry->tstamp,
                           -1, 0, -entry->total_sz, 0);
 
-<<<<<<< HEAD
             // may need the current timestamp.
             uint32_t ts = time(NULL);
 
@@ -1187,14 +1163,7 @@
             
             if (real_entry != NULL) 
             { 
-                enif_free_compat(env, entry);
-=======
-            // If found an entry in the entries hash and not folding, remove it
-            if (keydir->pending == NULL)
-            {
-                remove_entry(env, keydir, itr, entry);
                 free(entry);
->>>>>>> 7ee6a253
             }
             UNLOCK(keydir);
             return ATOM_OK;
@@ -1248,25 +1217,6 @@
                 kh_put_set(entries, new_keydir->entries, new);
             }
         }
-<<<<<<< HEAD
-=======
-        if (keydir->pending != NULL)
-        {
-            for (itr = kh_begin(keydir->pending); itr != kh_end(keydir->pending); ++itr)
-            {
-                // Allocate our entry to be inserted into the new table and copy the record
-                // over.
-                if (kh_exist(keydir->pending, itr))
-                {
-                    bitcask_keydir_entry* curr = kh_key(keydir->pending, itr);
-                    size_t new_sz = sizeof(bitcask_keydir_entry) + curr->key_sz;
-                    bitcask_keydir_entry* new = malloc(new_sz);
-                    memcpy(new, curr, new_sz);
-                    kh_put_set(entries, new_keydir->pending, new);
-                }
-            }
-        }
->>>>>>> 7ee6a253
 
         // Deep copy fstats info
         for (itr = kh_begin(keydir->fstats); itr != kh_end(keydir->fstats); ++itr)
@@ -1315,7 +1265,6 @@
             return enif_make_badarg(env);
         }
 
-<<<<<<< HEAD
         // if we're not in fold-mode yet, put us into fold-mode and 
         // update the newest_folder timestamp.
 
@@ -1328,42 +1277,6 @@
         
         UNLOCK(handle->keydir);
         return ATOM_OK;
-=======
-        if (can_itr_keydir(keydir, ts, maxage, maxputs))
-        {
-            if (keydir->pending == NULL)
-            {
-                keydir->pending = kh_init(entries);
-                keydir->pending_start = ts;
-            }
-            handle->iterating = 1;
-            keydir->keyfolders++;
-            handle->iterator = kh_begin(keydir->entries);
-            UNLOCK(handle->keydir);
-            return ATOM_OK;
-        }
-        else
-        {
-            // Grow the pending_awaken array if necessary
-            if (keydir->pending_awaken_count == keydir->pending_awaken_size)
-            {   // Grow 16-at-a-time, expect a single alloc
-                keydir->pending_awaken_size += 16;  
-                size_t size = keydir->pending_awaken_size * sizeof(keydir->pending_awaken[0]);
-                if (keydir->pending_awaken == NULL)
-                {
-                    keydir->pending_awaken = malloc(size);
-                }
-                else
-                {
-                    keydir->pending_awaken = realloc(keydir->pending_awaken, size);
-                }
-            }
-            enif_self(env, &keydir->pending_awaken[keydir->pending_awaken_count]);
-            keydir->pending_awaken_count++;
-            UNLOCK(handle->keydir);
-            return ATOM_OUT_OF_DATE;
-        }
->>>>>>> 7ee6a253
     }
     else
     {
@@ -1401,6 +1314,10 @@
                    (entry != NULL && is_tombstone(entry))) 
                 { 
                     //fprintf(stderr, "not_found %d %d\n", found, is_tombstone(entry));
+                    if ( entry != NULL ) 
+                    {
+                        free(entry);
+                    }
                     UNLOCK(keydir);
                     return ATOM_NOT_FOUND;
                 }
@@ -1411,6 +1328,10 @@
                 // Alloc the binary and make sure it succeeded
                 if (!enif_alloc_binary_compat(env, entry->key_sz, &key))
                 {
+                    if ( entry != NULL ) 
+                    {
+                        free(entry);
+                    }
                     return ATOM_ALLOCATION_ERROR;
                 }
 
@@ -1424,7 +1345,7 @@
                                                      enif_make_uint64_bin(env, entry->offset),
                                                      enif_make_uint(env, entry->tstamp));
                 // get_entry always allocates the entry, must free now that we've copied.
-                enif_free_compat(env, entry);
+                free(entry);
 
                 // Update the iterator to the next entry
                 return curr;
@@ -2024,117 +1945,6 @@
                             enif_make_tuple2(env, key, errno_atom(env, error)));
 }
 
-<<<<<<< HEAD
-=======
-// Send messages to all processes that want to be awoken next time
-// pending is merged.
-static void msg_pending_awaken(ErlNifEnv* env, bitcask_keydir* keydir,
-                               ERL_NIF_TERM msg)
-{
-    ErlNifEnv* msg_env = enif_alloc_env();
-    int idx;
-    for (idx = 0; idx < keydir->pending_awaken_count; idx++)
-    {
-        enif_clear_env(msg_env);
-#ifdef PULSE
-        /* Using PULSE_SEND here sometimes deadlocks the Bitcask PULSE test.
-           Reverting to using enif_send for now.
-           TODO: Check if PULSE_SEND is really necessary and investigate/fix
-                 deadlock in the future
-        */
-        /* PULSE_SEND(env, &keydir->pending_awaken[idx], msg_env, msg); */
-        enif_send(env, &keydir->pending_awaken[idx], msg_env, msg);
-#else
-        enif_send(env, &keydir->pending_awaken[idx], msg_env, msg);
-#endif
-    }
-    enif_free_env(msg_env);
-}
-
-// Merge pending hash into entries hash and awaken any pids that want to
-// start iterating once we are merged.  keydir must be locked before calling.
-static void merge_pending_entries(ErlNifEnv* env, bitcask_keydir* keydir)
-{
-    khiter_t pend_itr;
-    for (pend_itr = kh_begin(keydir->pending); pend_itr != kh_end(keydir->pending); ++pend_itr)
-    {
-        if (kh_exist(keydir->pending, pend_itr))
-        {
-            bitcask_keydir_entry* pending_entry = kh_key(keydir->pending, pend_itr);
-            khiter_t ent_itr = kh_get(entries, keydir->entries, pending_entry);
-
-            DEBUG("Pending Entry: key=%s key_sz=%d file_id=%d tstamp=%u offset=%u size=%d\r\n", 
-                    pending_entry->key, pending_entry->key_sz,
-                    pending_entry->file_id,
-                    (unsigned int) pending_entry->tstamp,
-                    (unsigned int) pending_entry->offset,
-                    pending_entry->total_sz);
-
-            if (ent_itr == kh_end(keydir->entries))
-            {
-                /* entries: empty, pending:tombstone */
-                if (is_pending_tombstone(pending_entry))
-                {
-                    /* nop - stats were not updated when tombstone written for
-                    ** empty entry
-                    */
-                    free(pending_entry);
-                }
-                /* entries: empty, pending:value */
-                else
-                {
-                    move_pending_entry(env, keydir, pend_itr, pending_entry);
-                    // do not free - now in entries
-                }
-            }
-            else
-            {
-                bitcask_keydir_entry* entries_entry = kh_key(keydir->entries, ent_itr);
-                DEBUG("Entries Entry: key=%s key_sz=%d file_id=%d statmp=%u offset=%u size=%d\r\n",
-                        entries_entry->key, entries_entry->key_sz,
-                        entries_entry->file_id,
-                        (unsigned int) entries_entry->tstamp,
-                        (unsigned int) entries_entry->offset,
-                        entries_entry->total_sz);
-
-                /* entries: present, pending:tombstone */
-                if (is_pending_tombstone(pending_entry))
-                {
-                    remove_entry(env, keydir, ent_itr, entries_entry);
-                    free(entries_entry);
-                }
-                /* entries: present, pending:value */
-                else
-                {
-                    update_entry(env, keydir, entries_entry, pending_entry);
-                }
-                free(pending_entry);
-            }
-        }
-    }
-
-    // Wake up all sleeping pids
-    msg_pending_awaken(env, keydir, ATOM_READY);
-
-    // Free all resources for keydir folding
-    kh_destroy(entries, keydir->pending);
-    keydir->pending = NULL;
-
-    keydir->pending_updated = 0;
-    keydir->pending_start = 0;
-    if (keydir->pending_awaken != NULL)
-    {
-        free(keydir->pending_awaken);
-    }
-    keydir->pending_awaken = NULL;
-    keydir->pending_awaken_count = 0;
-    keydir->pending_awaken_size = 0;
-
-    DEBUG("Merge pending entries completed\r\n");
-}
-
-
->>>>>>> 7ee6a253
 static void lock_release(bitcask_lock_handle* handle)
 {
     if (handle->fd > 0)
@@ -2165,21 +1975,17 @@
         if (kh_exist(keydir->entries, itr))
         {
             current_entry = kh_key(keydir->entries, itr);
-<<<<<<< HEAD
             if (IS_ENTRY_LIST(current_entry))
             {
                 fprintf(stderr, "freeing entry list %p at cleanup\n", current_entry);
                 bitcask_keydir_parent *p = GET_ENTRY_LIST_POINTER(current_entry);
-                free_entry_list(env, p);
+                free_entry_list(NULL, p);
             }
             else
             {
                 fprintf(stderr, "freeing normal entry %p at cleanup\n", current_entry);
-                enif_free_compat(env, current_entry);
-            }
-=======
-            free(current_entry);
->>>>>>> 7ee6a253
+                free(current_entry);
+            }
         }
     }
 
