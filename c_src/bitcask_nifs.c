--- conflicted
+++ resolved
@@ -1711,7 +1711,6 @@
     }
 }
 
-<<<<<<< HEAD
 ERL_NIF_TERM bitcask_nifs_increment_file_id(ErlNifEnv* env, int argc, const ERL_NIF_TERM argv[])
 {
     bitcask_keydir_handle* handle;
@@ -1724,7 +1723,13 @@
         uint32_t id = handle->keydir->biggest_file_id;
         UNLOCK(handle->keydir);
         return enif_make_tuple2(env, ATOM_OK, enif_make_uint(env, id));
-=======
+    }
+    else
+    {
+        return enif_make_badarg(env);
+    }
+}
+
 ERL_NIF_TERM bitcask_nifs_keydir_trim_fstats(ErlNifEnv* env, int argc, const ERL_NIF_TERM argv[])
 {
     bitcask_keydir_handle* handle;
@@ -1764,7 +1769,6 @@
         UNLOCK(keydir);
         return enif_make_tuple2(env, ATOM_OK, 
                                 enif_make_uint(env, non_existent_entries));
->>>>>>> 2b13423f
     }
     else
     {
