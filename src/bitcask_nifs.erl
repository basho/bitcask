--- conflicted
+++ resolved
@@ -39,11 +39,8 @@
          keydir_wait_pending/1,
          keydir_info/1,
          keydir_release/1,
-<<<<<<< HEAD
          increment_file_id/1,
-=======
          keydir_trim_fstats/2,
->>>>>>> 2b13423f
          lock_acquire/2,
          lock_release/1,
          lock_readdata/1,
