%% -------------------------------------------------------------------
%%
%% bitcask: Eric Brewer-inspired key/value store
%%
%% Copyright (c) 2010 Basho Technologies, Inc. All Rights Reserved.
%%
%% This file is provided to you under the Apache License,
%% Version 2.0 (the "License"); you may not use this file
%% except in compliance with the License.  You may obtain
%% a copy of the License at
%%
%%   http://www.apache.org/licenses/LICENSE-2.0
%%
%% Unless required by applicable law or agreed to in writing,
%% software distributed under the License is distributed on an
%% "AS IS" BASIS, WITHOUT WARRANTIES OR CONDITIONS OF ANY
%% KIND, either express or implied.  See the License for the
%% specific language governing permissions and limitations
%% under the License.
%%
%% -------------------------------------------------------------------
-module(bitcask).

-export([open/1, open/2,
         close/1,
         close_write_file/1,
         get/2,
         put/3,
         delete/2,
         sync/1,
         list_keys/1,
         fold_keys/3, fold_keys/6,
         fold/3, fold/6,
         iterator/3, iterator_next/1, iterator_release/1,
         merge/1, merge/2, merge/3,
         needs_merge/1,
         is_empty_estimate/1,
         status/1]).

-export([get_opt/2,
         get_filestate/2,
         is_tombstone/1]).
-export([has_setuid_bit/1]).                    % For EUnit tests

-include_lib("kernel/include/file.hrl").
-include("bitcask.hrl").


-ifdef(PULSE).
-compile({parse_transform, pulse_instrument}).
-compile(export_all).
-define(OPEN_FOLD_RETRIES, 100).
-else.
-define(OPEN_FOLD_RETRIES, 3).
-endif.

-ifdef(TEST).
-compile(export_all).
-include_lib("eunit/include/eunit.hrl").
-include_lib("kernel/include/file.hrl").
-export([leak_t0/0, leak_t1/0]).
-endif.

%% In the real world, 1 or 2 retries is usually sufficient.  In the
%% world of QuickCheck, however, QC can create some diabolical
%% races, so use a diabolical number.
-define(DIABOLIC_BIG_INT, 100).

%% In an EQC testing scenario, poll_for_merge_lock() may have failed
%% This atom is the signal that it failed but is harmless in this situation.
-define(POLL_FOR_MERGE_LOCK_PSEUDOFAILURE, pseudo_failure).

%% @type bc_state().
-record(bc_state, {dirname :: string(),
                   write_file :: 'fresh' | 'undefined' | #filestate{},     % File for writing
                   write_lock :: reference(),     % Reference to write lock
                   read_files :: [#filestate{}],     % Files opened for reading
                   max_file_size :: integer(),  % Max. size of a written file
                   opts :: list(),           % Original options used to open the bitcask
                   key_transform :: function(),
                   keydir :: reference(),
                   read_write_p :: integer()    % integer() avoids atom -> NIF
                  }).       % Key directory

<<<<<<< HEAD
-record(mstate, { dirname :: string(),
                  merge_lock :: reference(),
                  merge_start :: integer(),
                  max_file_size :: integer(),
                  input_files :: [#filestate{}],
                  out_file :: 'fresh' | #filestate{},
                  partial :: boolean(),
                  live_keydir :: reference(),
                  del_keydir :: reference(),
                  expiry_time :: integer(),
                  expiry_grace_time :: integer(),
=======
-record(mstate, { dirname,
                  merge_lock,
                  max_file_size,
                  input_files,
                  out_file,
                  merged_files,
                  partial,
                  live_keydir :: reference(),
                  del_keydir,
                  expiry_time,
                  expiry_grace_time,
>>>>>>> bb61d73c
                  key_transform :: function(),
                  read_write_p :: integer(),    % integer() avoids atom -> NIF
                  opts :: list() }).

%% A bitcask is a directory containing:
%% * One or more data files - {integer_timestamp}.bitcask.data
%% * A write lock - bitcask.write.lock (Optional)
%% * A merge lock - bitcask.merge.lock (Optional)

%% @doc Open a new or existing bitcask datastore for read-only access.
-spec open(Dirname::string()) -> reference() | {error, timeout}.
open(Dirname) ->
    open(Dirname, []).

%% @doc Open a new or existing bitcask datastore with additional options.
-spec open(Dirname::string(), Opts::[_]) -> 
    reference() | {error, timeout}.
open(Dirname, Opts) ->
    %% Make sure bitcask app is started so we can pull defaults from env
    ok = start_app(),

    %% Make sure the directory exists
    ok = filelib:ensure_dir(filename:join(Dirname, "bitcask")),

    %% If the read_write option is set, attempt to release any stale write lock.
    %% Do this first to avoid unnecessary processing of files for reading.
    WritingFile = case proplists:get_bool(read_write, Opts) of
        true ->
          %% If the lock file is not stale, we'll continue initializing
          %% and loading anyway: if later someone tries to write
          %% something, that someone will get a write_locked exception.
          _ = bitcask_lockops:delete_stale_lock(write, Dirname),
          fresh;
        false -> undefined
    end,

    %% Get the max file size parameter from opts
    MaxFileSize = get_opt(max_file_size, Opts),

    %% Get the number of seconds we are willing to wait for the keydir init to timeout
    WaitTime = timer:seconds(get_opt(open_timeout, Opts)),

    %% Set the key transform for this cask
    KeyTransformFun = get_key_transform(get_opt(key_transform, Opts)),

    %% Loop and wait for the keydir to come available.
    ReadWriteP = WritingFile /= undefined,
    ReadWriteI = case ReadWriteP of true  -> 1;
                                    false -> 0
                 end,
    case init_keydir(Dirname, WaitTime, ReadWriteP, KeyTransformFun) of
        {ok, KeyDir, ReadFiles} ->
            %% Ensure that expiry_secs is in Opts and not just application env
            ExpOpts = [{expiry_secs,get_opt(expiry_secs,Opts)}|Opts],

            Ref = make_ref(),
            erlang:put(Ref, #bc_state {dirname = Dirname,
                                       read_files = ReadFiles,
                                       write_file = WritingFile, % <fd>|undefined|fresh
                                       write_lock = undefined,
                                       max_file_size = MaxFileSize,
                                       opts = ExpOpts,
                                       keydir = KeyDir, 
                                       key_transform = KeyTransformFun,
                                       read_write_p = ReadWriteI}),
            Ref;
        {error, Reason} ->
            {error, Reason}
    end.

%% @doc Close a bitcask data store and flush any pending writes to disk.
-spec close(reference()) -> ok.
close(Ref) ->
    State = get_state(Ref),
    erlang:erase(Ref),

    %% Cleanup the write file and associated lock
    case State#bc_state.write_file of
        undefined ->
            ok;
        fresh ->
            ok;
        WriteFile ->
            _ = bitcask_fileops:close_for_writing(WriteFile),
            ok = bitcask_lockops:release(State#bc_state.write_lock)
    end,

    %% Manually release the keydir. If, for some reason, this failed GC would
    %% still get the job done.
    bitcask_nifs:keydir_release(State#bc_state.keydir),

    %% Clean up all the reading files
    bitcask_fileops:close_all(State#bc_state.read_files),

    ok.

%% @doc Close the currently active writing file; mostly for testing purposes
close_write_file(Ref) ->
    #bc_state { write_file = WriteFile} = State = get_state(Ref),
    case WriteFile of
        undefined ->
            ok;
        fresh ->
            ok;
        _ ->
            LastWriteFile = bitcask_fileops:close_for_writing(WriteFile),
            ok = bitcask_lockops:release(State#bc_state.write_lock),
            S2 = State#bc_state { write_file = fresh,
                                  read_files = [LastWriteFile | State#bc_state.read_files]},
            put_state(Ref, S2)
    end.

%% @doc Retrieve a value by key from a bitcask datastore.
-spec get(reference(), binary()) ->
                 not_found | {ok, Value::binary()} | {error, Err::term()}.
get(Ref, Key) ->
    get(Ref, Key, 2).

-spec get(reference(), binary(), integer()) ->
                 not_found | {ok, Value::binary()} | {error, Err::term()}.
get(_Ref, _Key, 0) -> {error, nofile};
get(Ref, Key, TryNum) ->
    State = get_state(Ref),
    case bitcask_nifs:keydir_get(State#bc_state.keydir, Key) of
        not_found ->
            not_found;
        E when is_record(E, bitcask_entry) ->
            case E#bitcask_entry.tstamp < expiry_time(State#bc_state.opts) of
                true ->
                    %% Expired entry; remove from keydir and free up memory
                    ok = bitcask_nifs:keydir_remove(State#bc_state.keydir, Key),
                    not_found;
                false ->
                    %% HACK: Use a fully-qualified call to get_filestate/2 so that
                    %% we can intercept calls w/ Pulse tests.
                    case ?MODULE:get_filestate(E#bitcask_entry.file_id, State) of
                        {error, enoent} ->
                            %% merging deleted file between keydir_get and here
                            get(Ref, Key, TryNum-1);
                        {Filestate, S2} ->
                            put_state(Ref, S2),
                            case bitcask_fileops:read(Filestate,
                                                    E#bitcask_entry.offset,
                                                    E#bitcask_entry.total_sz) of
                                {ok, _Key, Value} ->
                                    case is_tombstone(Value) of
                                        true ->
                                            not_found;
                                        false ->
                                            {ok, Value}
                                    end;
                                {error, eof} ->
                                    not_found;
                                {error, _} = Err ->
                                    Err
                            end
                    end
            end
    end.

%% @doc Store a key and value in a bitcase datastore.
put(Ref, Key, Value) ->
    #bc_state { write_file = WriteFile } = State = get_state(Ref),

    %% Make sure we have a file open to write
    case WriteFile of
        undefined ->
            throw({error, read_only});

        _ ->
            ok
    end,

    {Ret, State1} = do_put(Key, Value, State, 
                           ?DIABOLIC_BIG_INT, undefined),
    put_state(Ref, State1),
    Ret.

%% @doc Delete a key from a bitcask datastore.
-spec delete(reference(), Key::binary()) -> ok.
delete(Ref, Key) ->
<<<<<<< HEAD
    %% XXX Do we care if this fails?
    put(Ref, Key, ?TOMBSTONE, tombstone),
    ok = bitcask_nifs:keydir_remove((get_state(Ref))#bc_state.keydir, Key).
=======
    put(Ref, Key, tombstone).
>>>>>>> bb61d73c

%% @doc Force any writes to sync to disk.
-spec sync(reference()) -> ok.
sync(Ref) ->
    State = get_state(Ref),
    case (State#bc_state.write_file) of
        undefined ->
            ok;
        fresh ->
            ok;
        File ->
            ok = bitcask_fileops:sync(File)
    end.


%% @doc List all keys in a bitcask datastore.
-spec list_keys(reference()) -> [Key::binary()] | {error, any()}.
list_keys(Ref) -> 
    fold_keys(Ref, fun(#bitcask_entry{key=K},Acc) -> [K|Acc] end, []).

%% @doc Fold over all keys in a bitcask datastore.
%% Must be able to understand the bitcask_entry record form.
-spec fold_keys(reference(), Fun::fun(), Acc::term()) ->
                                                       term() | {error, any()}.
fold_keys(Ref, Fun, Acc0) ->
    State = get_state(Ref),
    MaxAge = get_opt(max_fold_age, State#bc_state.opts) * 1000, % convert from ms to us
    MaxPuts = get_opt(max_fold_puts, State#bc_state.opts),
    fold_keys(Ref, Fun, Acc0, MaxAge, MaxPuts, false).

%% @doc Fold over all keys in a bitcask datastore with limits on how out of date
%%      the keydir is allowed to be.
%% Must be able to understand the bitcask_entry record form.
-spec fold_keys(reference(), Fun::fun(), Acc::term(), non_neg_integer() | undefined,
                non_neg_integer() | undefined, boolean()) ->
                                                term() | {error, any()}.
fold_keys(Ref, Fun, Acc0, MaxAge, MaxPut, SeeTombstonesP) ->
    %% Fun should be of the form F(#bitcask_entry, A) -> A
    ExpiryTime = expiry_time((get_state(Ref))#bc_state.opts),
    RealFun = fun(BCEntry, Acc) ->
        Key = BCEntry#bitcask_entry.key,
        case BCEntry#bitcask_entry.tstamp < ExpiryTime of
            true ->
                Acc;
            false ->
                TSize = ?TOMBSTONE_SIZE,
                case BCEntry#bitcask_entry.total_sz -
                            (?HEADER_SIZE + size(Key)) of
                    TSize ->  % might be a deleted record, so check
                        case ?MODULE:get(Ref, Key) of
                            not_found when not SeeTombstonesP ->
                                Acc;
                            not_found when SeeTombstonesP ->
                                Fun({tombstone, BCEntry}, Acc);
                            _ -> Fun(BCEntry, Acc)
                        end;
                    _ ->
                        Fun(BCEntry, Acc)
                end
        end
    end,
    bitcask_nifs:keydir_fold((get_state(Ref))#bc_state.keydir, RealFun, Acc0, MaxAge, MaxPut).

%% @doc fold over all K/V pairs in a bitcask datastore.
%% Fun is expected to take F(K,V,Acc0) -> Acc
-spec fold(reference() | tuple(),
           fun((binary(), binary(), any()) -> any()), 
           any()) -> any() | {error, any()}.
fold(Ref, Fun, Acc0) when is_reference(Ref)->
    State = get_state(Ref),
    fold(State, Fun, Acc0);
fold(State, Fun, Acc0) ->
    MaxAge = get_opt(max_fold_age, State#bc_state.opts) * 1000, % convert from ms to us
    MaxPuts = get_opt(max_fold_puts, State#bc_state.opts),
    SeeTombstonesP = get_opt(fold_tombstones, State#bc_state.opts) /= undefined,
    fold(State, Fun, Acc0, MaxAge, MaxPuts, SeeTombstonesP).

%% @doc fold over all K/V pairs in a bitcask datastore specifying max age/updates of
%% the frozen keystore.
%% Fun is expected to take F(K,V,Acc0) -> Acc
-spec fold(reference() | tuple(), fun((binary(), binary(), any()) -> any()), any(),
           non_neg_integer() | undefined, non_neg_integer() | undefined, boolean()) -> 
                  any() | {error, any()}.
fold(Ref, Fun, Acc0, MaxAge, MaxPut, SeeTombstonesP) when is_reference(Ref)->
    State = get_state(Ref),
    fold(State, Fun, Acc0, MaxAge, MaxPut, SeeTombstonesP);
fold(State, Fun, Acc0, MaxAge, MaxPut, SeeTombstonesP) ->
    KT = State#bc_state.key_transform,
    FrozenFun = 
        fun() ->
                CurrentEpoch = bitcask_nifs:keydir_get_epoch(State#bc_state.keydir),
                PendingEpoch = pending_epoch(State#bc_state.keydir),
                FoldEpoch = min(CurrentEpoch, PendingEpoch),
                case open_fold_files(State#bc_state.dirname, ?OPEN_FOLD_RETRIES) of
                    {ok, Files} ->
                        ExpiryTime = expiry_time(State#bc_state.opts),
                        SubFun = fun(K0,V,TStamp,{_FN,FTS,Offset,_Sz},Acc) ->
                                         K = KT(K0),
                                         case (TStamp < ExpiryTime) of
                                             true ->
                                                 Acc;
                                             false ->
                                                 case bitcask_nifs:keydir_get(
                                                        State#bc_state.keydir, K,
                                                        FoldEpoch) of
                                                     not_found ->
                                                         Acc;
                                                     E when is_record(E, bitcask_entry) ->
                                                         case
                                                             Offset =:= E#bitcask_entry.offset
                                                             andalso
                                                             TStamp =:= E#bitcask_entry.tstamp
                                                             andalso
                                                             FTS =:= E#bitcask_entry.file_id of
                                                             false ->
                                                                 Acc;
                                                             true when SeeTombstonesP ->
                                                                 Fun({tombstone, K},V,Acc);
                                                             true when not SeeTombstonesP ->
                                                                 case is_tombstone(V) of
                                                                     true ->
                                                                         Acc;
                                                                     false ->
                                                                         Fun(K,V,Acc)
                                                                 end
                                                         end
                                                 end
                                         end
                                 end,
                        subfold(SubFun,Files,Acc0);
                    {error, Reason} ->
                        {error, Reason}
                end
        end,
    KeyDir = State#bc_state.keydir,
    bitcask_nifs:keydir_frozen(KeyDir, FrozenFun, MaxAge, MaxPut).

pending_epoch(Keydir) ->
    {_, _, _, {_, _, _, Epoch}} = bitcask_nifs:keydir_info(Keydir),
    Epoch.

%%
%% Get a list of readable files and attempt to open them for a fold. If we can't
%% open any one of the files, get a fresh list of files and try again.
%%
open_fold_files(_Dirname, 0) ->
    {error, max_retries_exceeded_for_fold};
open_fold_files(Dirname, Count) ->
    Filenames = list_data_files(Dirname, undefined, undefined),
    case open_files(Filenames, []) of
        {ok, Files} ->
            {ok, Files};
        error ->
            open_fold_files(Dirname, Count-1)
    end.

%%
%% Open a list of filenames; if any one of them fails to open, error out.
%%
open_files([], Acc) ->
    {ok, lists:reverse(Acc)};
open_files([Filename | Rest], Acc) ->
    case bitcask_fileops:open_file(Filename) of
        {ok, Fd} ->
            open_files(Rest, [Fd | Acc]);
        {error, _} ->
            bitcask_fileops:close_all(Acc),
            error
    end.

%%
%% Apply fold function to a single bitcask file; results are accumulated in
%% Acc
%%
subfold(_SubFun,[],Acc) ->
    Acc;
subfold(SubFun,[FD | Rest],Acc0) ->
    Acc2 = try bitcask_fileops:fold(FD, SubFun, Acc0) of
               Acc1 ->
                   Acc1
           catch
               throw:{fold_error, Error, _PartialAcc} ->
                   error_logger:error_msg("subfold: skipping file ~s: ~p\n",
                                          [FD#filestate.filename, Error]),
                   Acc0
           after
               bitcask_fileops:close(FD)
           end,
    subfold(SubFun, Rest, Acc2).

%% @doc Start entry iterator
-spec iterator(reference(), integer(), integer()) ->
      ok | out_of_date | {error, iteration_in_process}.
iterator(Ref, MaxAge, MaxPuts) ->
    KeyDir = (get_state(Ref))#bc_state.keydir,
    bitcask_nifs:keydir_itr(KeyDir, MaxAge, MaxPuts).

%% @doc Get next entry from the iterator
-spec iterator_next(reference()) ->
      #bitcask_entry{} |
     {error, iteration_not_started} | allocation_error | not_found.
iterator_next(Ref) ->
    KeyDir = (get_state(Ref))#bc_state.keydir,
    bitcask_nifs:keydir_itr_next(KeyDir).

%% @doc Release iterator
-spec iterator_release(reference()) -> ok.
iterator_release(Ref) ->
    KeyDir = (get_state(Ref))#bc_state.keydir,
    bitcask_nifs:keydir_itr_release(KeyDir).

%% @doc Merge several data files within a bitcask datastore
%%      into a more compact form.
-spec merge(Dirname::string()) -> ok.
merge(Dirname) ->
    merge(Dirname, [], {readable_files(Dirname), []}).

%% @doc Merge several data files within a bitcask datastore
%%      into a more compact form.
-spec merge(Dirname::string(), Opts::[_]) -> ok.
merge(Dirname, Opts) ->
    merge(Dirname, Opts, {readable_files(Dirname), []}).

%% @doc Merge several data files within a bitcask datastore
%%      into a more compact form.
-spec merge(Dirname::string(), Opts::[_], 
            {FilesToMerge::[string()],FilesToDelete::[string()]}) -> ok.
merge(_Dirname, _Opts, []) ->
    ok;
merge(Dirname,Opts,FilesToMerge) when is_list(FilesToMerge) -> 
    merge(Dirname,Opts,{FilesToMerge,[]});
merge(_Dirname, _Opts, {[],_}) ->
    ok;
merge(Dirname, Opts, {FilesToMerge0, ExpiredFiles0}) ->
    %% Make sure bitcask app is started so we can pull defaults from env
    ok = start_app(),
    %% Filter the files to merge and ensure that they all exist. It's
    %% possible in some circumstances that we'll get an out-of-date
    %% list of files.
    FilesToMerge = [F || F <- FilesToMerge0,
                         bitcask_fileops:is_file(F)],
    ExpiredFiles = [F || F <- ExpiredFiles0,
                         bitcask_fileops:is_file(F)],
    merge1(Dirname, Opts, FilesToMerge, ExpiredFiles).

%% Inner merge function, assumes that bitcask is running and all files exist.
merge1(_Dirname, _Opts, [], []) ->
    ok;
merge1(Dirname, Opts, FilesToMerge, ExpiredFiles) ->
    %% Test to see if this is a complete or partial merge
    Partial = not(lists:usort(readable_files(Dirname)) == 
                  lists:usort(FilesToMerge)),
    
    KT = get_key_transform(get_opt(key_transform, Opts)),

    %% Try to lock for merging
    case bitcask_lockops:acquire(merge, Dirname) of
        {ok, Lock} ->
            ok;
        {error, Reason} ->
            Lock = undefined,
            throw({error, {merge_locked, Reason, Dirname}})
    end,

    %% Get the live keydir
    case bitcask_nifs:keydir_new(Dirname) of
        {ready, LiveKeyDir} ->
            %% Simplest case; a key dir is already available and
            %% loaded. Go ahead and open just the files we wish to
            %% merge
            InFiles0 = [begin 
                            %% Handle open errors gracefully.  QuickCheck
                            %% plus PULSE showed that there are races where
                            %% the open below can fail.
                            case bitcask_fileops:open_file(F) of
                                {ok, Fstate}    -> Fstate;
                                {error, _}      -> skip
                            end
                        end
                        || F <- FilesToMerge],
            InFiles1 = [F || F <- InFiles0, F /= skip];

        {not_ready, LiveKeyDir} ->
            %% Live keydir is newly created. We need to go ahead and
            %% load all available data into the keydir in case another
            %% reader/writer comes along in the same VM. Note that we
            %% won't necessarily merge all these files.
            AllFiles = scan_key_files(readable_files(Dirname), LiveKeyDir, [],
                                      false, true, KT),

            %% Partition all files to files we'll merge and files we
            %% won't (so that we can close those extra files once
            %% they've been loaded into the keydir)
            P = fun(F) ->
                        lists:member(bitcask_fileops:filename(F), FilesToMerge)
                end,
            {InFiles1, UnusedFiles} = lists:partition(P, AllFiles),

            %% Close the unused files
            bitcask_fileops:close_all(UnusedFiles),

            bitcask_nifs:keydir_mark_ready(LiveKeyDir);

        {error, not_ready} ->
            %% Someone else is loading the keydir. We'll bail here and
            %% try again later.

            ok = bitcask_lockops:release(Lock),
            % Make erlc happy w/ non-local exit
            LiveKeyDir = undefined, InFiles1 = [],
            throw({error, not_ready})
    end,

    LiveRef = make_ref(),
    put_state(LiveRef, #bc_state{dirname = Dirname, keydir = LiveKeyDir}),
    erlang:erase(LiveRef),
    {InFiles2,InExpiredFiles} = lists:foldl(fun(F, {InFilesAcc,InExpiredAcc}) ->
                                            case lists:member(F#filestate.filename,
                                                    ExpiredFiles) of
                                                false ->
                                                    {[F|InFilesAcc],InExpiredAcc};
                                                true ->
                                                    {InFilesAcc,[F|InExpiredAcc]}
                                            end
                            end, {[],[]}, InFiles1),
    % This sort is very important. The merge expects to visit files in order
    % to properly detect current values, and could resurrect old values if not.
    InFiles = lists:sort(fun(#filestate{tstamp=FTL}, #filestate{tstamp=FTR}) ->
                                 FTL =< FTR
                         end, InFiles2),

    %% Initialize the other keydirs we need.
    {ok, DelKeyDir} = bitcask_nifs:keydir_new(),

    %% Initialize our state for the merge
    State = #mstate { dirname = Dirname,
                      merge_lock = Lock,
                      max_file_size = get_opt(max_file_size, Opts),
                      input_files = InFiles,
                      out_file = fresh,  % will be created when needed
                      partial = Partial,
                      live_keydir = LiveKeyDir,
                      del_keydir = DelKeyDir,
                      expiry_time = expiry_time(Opts),
                      expiry_grace_time = expiry_grace_time(Opts),
                      key_transform = KT,
                      read_write_p = 0,
                      opts = Opts },

    %% Finally, start the merge process
    ExpiredFilesFinished = expiry_merge(InExpiredFiles, LiveKeyDir, KT, []),
    State1 = merge_files(State),

    %% Make sure to close the final output file
    case State1#mstate.out_file of
        fresh ->
            ok;
        Outfile ->
            ok = bitcask_fileops:sync(Outfile),
            ok = bitcask_fileops:close(Outfile)
    end,

    %% Close the original input files, schedule them for deletion,
    %% close keydirs, and release our lock
<<<<<<< HEAD
    bitcask_fileops:close_all(State#mstate.input_files ++ ExpiredFilesFinished),
    {_, _, _, {IterGeneration, _, _}} = bitcask_nifs:keydir_info(LiveKeyDir),
=======
    [bitcask_fileops:close(F) || F <- State#mstate.input_files ++ ExpiredFilesFinished],
    {_, _, _, {IterGeneration, _, _, _}} = bitcask_nifs:keydir_info(LiveKeyDir),
>>>>>>> bb61d73c
    FileNames = [F#filestate.filename || F <- State#mstate.input_files ++ ExpiredFilesFinished],
    %% XXX do we care if this fails?
    [catch set_setuid_bit(F) || F <- FileNames],
    bitcask_merge_delete:defer_delete(Dirname, IterGeneration, FileNames),

    %% Explicitly release our keydirs instead of waiting for GC
    bitcask_nifs:keydir_release(LiveKeyDir),
    bitcask_nifs:keydir_release(DelKeyDir),    

    ok = bitcask_lockops:release(Lock).

%% @doc Predicate which determines whether or not a file should be considered for a merge. 
consider_for_merge(FragTrigger, DeadBytesTrigger, ExpirationGraceTime) ->
    fun (F) ->
            (F#file_status.fragmented >= FragTrigger)
                orelse (F#file_status.dead_bytes >= DeadBytesTrigger)
                orelse ((F#file_status.oldest_tstamp > 0) andalso   %% means that the file has data
                        (F#file_status.newest_tstamp < ExpirationGraceTime)
                       )
    end.

-spec needs_merge(reference()) -> {true, {[string()], [string()]}} | false.
needs_merge(Ref) ->
    State = get_state(Ref),
    {_KeyCount, Summary} = summary_info(Ref),

    %% Review all the files we currently have open in read_files and
    %% see if any no longer exist by name (i.e. have been deleted by
    %% previous merges). Close these files so that we don't leak
    %% file descriptors.
    P = fun(F) ->
                bitcask_fileops:is_file(bitcask_fileops:filename(F))
        end,
    {LiveFiles, DeadFiles} = lists:partition(P, State#bc_state.read_files),

    %% Close the dead files and accumulate a list for trimming their 
    %% fstats entries.
    DeadIds0 = 
        [begin
             bitcask_fileops:close(F),
             bitcask_fileops:file_tstamp(F)
         end
         || F <- DeadFiles],
    DeadIds = lists:usort(DeadIds0),

    case bitcask_nifs:keydir_trim_fstats(State#bc_state.keydir, 
                                         DeadIds) of
        {ok, 0} ->
            ok;
        {ok, Warn} ->
            error_logger:info_msg("Trimmed ~p non-existent fstat entries",
                                  [Warn]);
        Err ->
            error_logger:error_msg("Error trimming fstats entries: ~p",
                                   [Err])
    end,

    %% Update state with live files
    put_state(Ref, State#bc_state { read_files = LiveFiles }),

    %% Triggers that would require a merge:
    %%
    %% frag_merge_trigger - Any file exceeds this % fragmentation
    %% dead_bytes_merge_trigger - Any file has more than this # of dead bytes
    %% expiry_time - Any file has an expired key
    %% expiry_grace_time - avoid expiring in the case of continuous writes
    %%
    FragTrigger = get_opt(frag_merge_trigger, State#bc_state.opts),
    DeadBytesTrigger = get_opt(dead_bytes_merge_trigger, State#bc_state.opts),
    ExpirationTime = 
            max(expiry_time(State#bc_state.opts), 0),
    ExpirationGraceTime = 
            max(expiry_time(State#bc_state.opts) - expiry_grace_time(State#bc_state.opts), 0),

    NeedsMerge = lists:any(consider_for_merge(FragTrigger, DeadBytesTrigger, ExpirationGraceTime), 
                           Summary),
    case NeedsMerge of
        true ->
            %% Build a list of threshold checks; a file which meets ANY
            %% of these will be merged
            %%
            %% frag_threshold - At least this % fragmented
            %% dead_bytes_threshold - At least this # of dead bytes
            %% small_file_threshold - Any file < this # of bytes
            %% expiry_secs - Any file has a expired key
            %%
            Thresholds = [frag_threshold(State#bc_state.opts),
                          dead_bytes_threshold(State#bc_state.opts),
                          small_file_threshold(State#bc_state.opts),
                          expired_threshold(ExpirationTime)],

            %% For each file, apply the threshold checks and return a list
            %% of failed threshold checks
            CheckFile = fun(F) ->
                                {F#file_status.filename, lists:flatten([T(F) || T <- Thresholds])}
                        end,
            MergableFiles = [{N, R} || {N, R} <- [CheckFile(F) || F <- Summary],
                                       R /= []],

            %% Log the reasons for needing a merge, if so configured
            %% TODO: At some point we may want to change this API to let the caller
            %%       recv this information and decide if they want it
            case get_opt(log_needs_merge, State#bc_state.opts) of
                true ->
                    error_logger:info_msg("~p needs_merge: ~p\n",
                                          [State#bc_state.dirname, MergableFiles]);
                _ ->
                    ok
            end,
            FileNames = [Filename || {Filename, _Reasons} <- MergableFiles],
            F = fun(X) ->
                    case X of
                        {data_expired,_,_} ->
                            true;
                        _ ->
                            false
                    end
            end,
            ExpiredFiles = [Filename || {Filename, Reasons} <- MergableFiles,  lists:any(F,Reasons)],
            {true, {FileNames, ExpiredFiles}};
        false ->
            false
    end.


frag_threshold(Opts) ->
    FragThreshold = get_opt(frag_threshold, Opts),
    fun(F) ->
            if F#file_status.fragmented >= FragThreshold ->
                    [{fragmented, F#file_status.fragmented}];
               true ->
                    []
            end
    end.

dead_bytes_threshold(Opts) ->
    DeadBytesThreshold = get_opt(dead_bytes_threshold, Opts),
    fun(F) ->
            if F#file_status.dead_bytes >= DeadBytesThreshold ->
                    [{dead_bytes, F#file_status.dead_bytes}];
               true ->
                    []
            end
    end.

small_file_threshold(Opts) ->
    %% We need to do a special check on small_file_threshold for non-integer
    %% values since it is using a less-than check. Other thresholds typically
    %% do a greater-than check and can take advantage of fact that integers
    %% are always greater than an atom.
    case get_opt(small_file_threshold, Opts) of
        Threshold when is_integer(Threshold) ->
            fun(F) ->
                    if F#file_status.total_bytes < Threshold ->
                            [{small_file, F#file_status.total_bytes}];
                       true ->
                            []
                    end
            end;
        disabled ->
            fun(_F) -> [] end
    end.

expired_threshold(Cutoff) ->
    fun(F) ->
            if F#file_status.newest_tstamp < Cutoff  ->
                    [{data_expired, F#file_status.newest_tstamp, Cutoff}];
               true ->
                    []
            end
    end.

-spec is_empty_estimate(reference()) -> boolean().
is_empty_estimate(Ref) ->
    State = get_state(Ref),
    {KeyCount, _, _, _} = bitcask_nifs:keydir_info(State#bc_state.keydir),
    KeyCount == 0.

-spec status(reference()) -> {integer(), [{string(), integer(), integer(), integer()}]}.
status(Ref) ->
    %% Rewrite the new, record-style status from status_info into a backwards-compatible
    %% call.
    %% TODO: Next major revision should remove this variation on status
    {KeyCount, Summary} = summary_info(Ref),
    {KeyCount, [{F#file_status.filename, F#file_status.fragmented,
                 F#file_status.dead_bytes, F#file_status.total_bytes} || F <- Summary]}.


-spec summary_info(reference()) -> {integer(), [#file_status{}]}.
summary_info(Ref) ->
    State = get_state(Ref),

    %% Pull current info for the bitcask. In particular, we want
    %% the file stats so we can determine how much fragmentation
    %% is present
    %%
    %% Fstat has form: [{FileId, LiveCount, TotalCount, LiveBytes, TotalBytes, OldestTstamp, NewestTstamp}]
    %% and is only an estimate/snapshot.
    {KeyCount, _KeyBytes, Fstats, _IterStatus} =
        bitcask_nifs:keydir_info(State#bc_state.keydir),

    %% We want to ignore the file currently being written when
    %% considering status!
    case bitcask_lockops:read_activefile(write, State#bc_state.dirname) of
        undefined ->
            WritingFileId = undefined;
        Filename ->
            WritingFileId = bitcask_fileops:file_tstamp(Filename)
    end,

    %% Convert fstats list into a list of #file_status
    %%
    %% Note that we also, filter the WritingFileId from any further
    %% consideration.
    Summary0 = [summarize(State#bc_state.dirname, S) ||
                   S <- Fstats, element(1, S) /= WritingFileId],

    %% Remove any files that don't exist from the initial summary
    Summary = lists:keysort(1, [S || S <- Summary0,
                                     bitcask_fileops:is_file(element(2, S))]),
    {KeyCount, Summary}.


%% ===================================================================
%% Internal functions
%% ===================================================================

summarize(Dirname, {FileId, LiveCount, TotalCount, LiveBytes, TotalBytes, OldestTstamp, NewestTstamp}) ->
    #file_status { filename = bitcask_fileops:mk_filename(Dirname, FileId),
                   fragmented = trunc((1 - LiveCount/TotalCount) * 100),
                   dead_bytes = TotalBytes - LiveBytes,
                   total_bytes = TotalBytes,
                   oldest_tstamp = OldestTstamp,
                   newest_tstamp = NewestTstamp}.

expiry_time(Opts) ->
    ExpirySecs = get_opt(expiry_secs, Opts),
    case ExpirySecs > 0 of
        true -> bitcask_time:tstamp() - ExpirySecs;
        false -> 0
    end.

to_lower_grace_time_bound(undefined) -> 0;
to_lower_grace_time_bound(X) -> 
    case X > 0 of
        true -> X;
        false -> 0
    end.

expiry_grace_time(Opts) -> to_lower_grace_time_bound(get_opt(expiry_grace_time, Opts)).

is_tombstone(?TOMBSTONE) ->
    true;
is_tombstone(_) ->
    false.

-ifdef(TEST).
start_app() ->
    catch application:start(?MODULE),
    ok.
-else.
start_app() ->
    case application:start(?MODULE) of
        ok ->
            ok;
        {error, {already_started, ?MODULE}} ->
            ok;
        {error, Reason} ->
            {error, Reason}
    end.
-endif.

get_state(Ref) ->
    case erlang:get(Ref) of
        S when is_record(S, bc_state) ->
            S;
        undefined ->
            throw({error, {invalid_ref, Ref}})
    end.

get_opt(Key, Opts) ->
    case proplists:get_value(Key, Opts) of
        undefined ->
            case application:get_env(?MODULE, Key) of
                {ok, Value} -> Value;
                undefined -> undefined
            end;
        Value ->
            Value
    end.

put_state(Ref, State) ->
    erlang:put(Ref, State).

kt_id(Key) ->
    Key.

scan_key_files([], _KeyDir, Acc, _CloseFile, _EnoentOK, _KT) ->
    Acc;
scan_key_files([Filename | Rest], KeyDir, Acc, CloseFile, 
               EnoentOK, KT) ->
    %% Restrictive pattern matching below is intentional
    case bitcask_fileops:open_file(Filename) of
        {ok, File} ->
            FileTstamp = bitcask_fileops:file_tstamp(File),
            %% Signal to the keydir that this file exists via
            %% increment_file_id() with optional 2nd arg.  The NIF
            %% needs to know the file exists, even if it contains only
            %% tombstones or data errors.  Otherwise we risk of
            %% reusing the file id for new data.
            _ = bitcask_nifs:increment_file_id(KeyDir, FileTstamp),
            F = fun({tombstone, K}, _Tstamp, {_Offset, _TotalSz}, _) ->
                        _ = bitcask_nifs:keydir_remove(KeyDir, KT(K));
                   (K, Tstamp, {Offset, TotalSz}, _) ->
                        bitcask_nifs:keydir_put(KeyDir,
                                                KT(K),
                                                FileTstamp,
                                                TotalSz,
                                                Offset,
                                                Tstamp,
                                                bitcask_time:tstamp(),
                                                false)
                end,
            bitcask_fileops:fold_keys(File, F, undefined, recovery),
            if CloseFile == true ->
                    bitcask_fileops:close(File);
               true ->
                    ok
            end,
            scan_key_files(Rest, KeyDir, [File | Acc], CloseFile, 
                           EnoentOK, KT);
        {error, enoent} when EnoentOK ->
            scan_key_files(Rest, KeyDir, Acc, CloseFile, EnoentOK, KT)
    end.

%%
%% Initialize a keydir for a given directory.
%%
init_keydir(Dirname, WaitTime, ReadWriteModeP, KT) ->
    %% Get the named keydir for this directory. If we get it and it's already
    %% marked as ready, that indicates another caller has already loaded
    %% all the data from disk and we can short-circuit scanning all the files.
    case bitcask_nifs:keydir_new(Dirname) of
        {ready, KeyDir} ->
            %% A keydir already exists, nothing more to do here. We'll lazy
            %% open files as needed.
            {ok, KeyDir, []};

        {not_ready, KeyDir} ->
            %% We've just created a new named keydir, so we need to load up all
            %% the data from disk. Build a list of all the bitcask data files
            %% and sort it in descending order (newest->oldest).
            %%
            %% We need the SortedFiles list to be stable: we might be
            %% in a situation:
            %% 1. Someone else starts a merge on this cask.
            %% 2. Our caller opens the cask and gets to here.
            %% 3. The merge races with readable_files(): creating
            %%    new data files and deleting old ones.
            %% 4. SortedFiles doesn't contain the list of all of the
            %%    files that we need.
            Lock = poll_for_merge_lock(Dirname),
            try
                poll_deferred_delete_queue_empty(),
                if ReadWriteModeP ->
                        %% This purge will acquire the write lock
                        %% prior to doing anything.
                        purge_setuid_files(Dirname);
                   true ->
                        ok
                end,
                %% XXX this can return the too many iterations error, but we ignore the return value
                init_keydir_scan_key_files(Dirname, KeyDir, KT)
            after
                case Lock of
                    ?POLL_FOR_MERGE_LOCK_PSEUDOFAILURE ->
                        ok;
                    _ ->
                        ok = bitcask_lockops:release(Lock)
                end
            end,

            %% Now that we loaded all the data, mark the keydir as ready
            %% so other callers can use it
            ok = bitcask_nifs:keydir_mark_ready(KeyDir),
            {ok, KeyDir, []};

        {error, not_ready} ->
            timer:sleep(100),
            case WaitTime of
                Value when is_integer(Value), Value =< 0 -> %% avoids 'infinity'!
                    {error, timeout};
                _ ->
                    init_keydir(Dirname, WaitTime - 100, ReadWriteModeP, KT)
            end
    end.

init_keydir_scan_key_files(Dirname, KeyDir, KT) ->
    init_keydir_scan_key_files(Dirname, KeyDir, KT, ?DIABOLIC_BIG_INT).

init_keydir_scan_key_files(_Dirname, _Keydir, _KT, 0) ->
    %% If someone launches enough parallel merge operations to
    %% interfere with our attempts to scan this keydir for this many
    %% times, then we are just plain unlucky.  Or QuickCheck smites us
    %% from lofty Mt. Stochastic.
    {error, {init_keydir_scan_key_files, too_many_iterations}};
init_keydir_scan_key_files(Dirname, KeyDir, KT, Count) ->
    try
        SortedFiles = readable_files(Dirname),
        _ = scan_key_files(SortedFiles, KeyDir, [], true, false, KT)
    catch _X:_Y ->
            error_logger:error_msg("scan_key_files: ~p ~p @ ~p\n",
                                   [_X, _Y, erlang:get_stacktrace()]),
            init_keydir_scan_key_files(Dirname, KeyDir, KT, Count - 1)
    end.

get_filestate(FileId,
              State=#bc_state{ dirname = Dirname, read_files = ReadFiles }) ->
    case lists:keysearch(FileId, #filestate.tstamp, ReadFiles) of
        {value, Filestate} ->
            {Filestate, State};
        false ->
            Fname = bitcask_fileops:mk_filename(Dirname, FileId),
            case bitcask_fileops:open_file(Fname) of
                {error,enoent} ->
                    %% merge removed the file since the keydir_get
                    {error, enoent};
                {ok, Filestate} ->
                    {Filestate, State#bc_state{read_files =
                                      [Filestate | State#bc_state.read_files]}}
            end
    end.


list_data_files(Dirname, WritingFile, MergingFile) ->
    %% Get list of {tstamp, filename} for all files in the directory then
    %% reverse sort that list and extract the fully-qualified filename.
    Files1 = bitcask_fileops:data_file_tstamps(Dirname),
    Files2 = bitcask_fileops:data_file_tstamps(Dirname),
    if Files1 == Files2 ->
            %% No race, Files1 is a stable list.
            [F || {_Tstamp, F} <- lists:sort(Files1),
                  F /= WritingFile,
                  F /= MergingFile];
       true ->
            list_data_files(Dirname, WritingFile, MergingFile)
    end.

merge_files(#mstate { input_files = [] } = State) ->
    State;
merge_files(#mstate {  dirname = Dirname,
                       input_files = [File | Rest],
                       key_transform = KT
                    } = State) ->
    FileId = bitcask_fileops:file_tstamp(File),
    F = fun(K, V, Tstamp, Pos, State0) ->
                merge_single_entry(KT(K), V, Tstamp, FileId, Pos, State0)
        end,
    State2 = try bitcask_fileops:fold(File, F, State) of
                 State1 ->
                     State1
             catch
                 throw:{fold_error, Error, _PartialAcc} ->
                     error_logger:error_msg(
                       "merge_files: skipping file ~s in ~s: ~p\n",
                       [File#filestate.filename, Dirname, Error]),
                     State
             end,
    merge_files(State2#mstate { input_files = Rest }).

merge_single_entry(K, V, Tstamp, FileId, {_, _, Offset, _} = Pos, State) ->
    case out_of_date(State, K, Tstamp, FileId, Pos, State#mstate.expiry_time,
                     false,
                     [State#mstate.live_keydir, State#mstate.del_keydir]) of
        true ->
            % Value in keydir is newer, so drop
            State;
        expired ->
            %% Note: we drop a tombstone if it expired. Under normal
            %% circumstances it's OK as any value older than that has expired
            %% too and you wouldn't see values coming back to life after a
            %% merge and reopen.  However with a clock going back in time,
            %% and badly timed quick merges you could end up seeing an old
            %% value after we drop a tombstone that has a lower timestamp
            %% than a value that was actually written before. Likely that other
            %% value would expire soon too, but...

            %% Remove only if this is the current entry in the keydir
            bitcask_nifs:keydir_remove(State#mstate.live_keydir, K,
                                       Tstamp, FileId, Offset),
            State;
        not_found ->
            % Not in keydir. If a tombstone, first we see for this key.
            case is_tombstone(V) of
                true ->
                    % Not in keydir and not already deleted.
                    % Remember we deleted this already during this merge.
                    ok = bitcask_nifs:keydir_put(State#mstate.del_keydir, K,
                                                 FileId, 0, Offset, Tstamp,
                                                 bitcask_time:tstamp()),
                    case State#mstate.partial of
                        true ->
                            % Merging only some files, forward tombstone
                            inner_merge_write(K, V, Tstamp, FileId, Offset,
                                              State);
                        false ->
                            % Full merge, so safe to drop tombstone
                            State
                    end;
                false ->
                    % Regular value not in keydir, ignore
                    State
            end;
        false ->
            % Either a current value or a tombstone with nothing in the keydir
            % but an entry in the del keydir because we've seen another during
            % this merge.
            case is_tombstone(V) of
                true ->
                    %% We have seen a tombstone for this key before, but this
                    %% one is newer than that one.
                    ok = bitcask_nifs:keydir_put(State#mstate.del_keydir, K,
                                                 FileId, 0, Offset, Tstamp,
                                                 bitcask_time:tstamp()),

                    %% Use the conditional remove on the live
                    %% keydir. We only want to actually remove
                    %% whatever is in the live keydir IFF the
                    %% tstamp/fileid we have matches the current
                    %% entry.
                    case State#mstate.partial of
                        true ->
                            inner_merge_write(K, V, Tstamp, FileId, Offset,
                                              State);
                        false ->
                            State
                    end;
                false ->
                    ok = bitcask_nifs:keydir_remove(State#mstate.del_keydir, K),
                    inner_merge_write(K, V, Tstamp, FileId, Offset, State)
            end
    end.

-spec inner_merge_write(binary(), binary(), integer(), integer(), integer(),
                        #mstate{}) -> #mstate{}.

inner_merge_write(K, V, Tstamp, OldFileId, OldOffset, State) ->
    %% write a single item while inside the merge process

    %% See if it's time to rotate to the next file
    State1 =
        case bitcask_fileops:check_write(State#mstate.out_file,
                                         K, V, State#mstate.max_file_size) of
            wrap ->
                %% Close the current output file
                ok = bitcask_fileops:sync(State#mstate.out_file),
                ok = bitcask_fileops:close(State#mstate.out_file),
                
                %% Start our next file and update state
                {ok, NewFile} = bitcask_fileops:create_file(
                                  State#mstate.dirname,
                                  State#mstate.opts,
                                  State#mstate.live_keydir),
                NewFileName = bitcask_fileops:filename(NewFile),
                ok = bitcask_lockops:write_activefile(
                       State#mstate.merge_lock,
                       NewFileName),
                State#mstate { out_file = NewFile };
            ok ->
                State;
            fresh ->
                %% create the output file and take the lock.
                {ok, NewFile} = bitcask_fileops:create_file(
                                  State#mstate.dirname,
                                  State#mstate.opts,
                                  State#mstate.live_keydir),
                NewFileName = bitcask_fileops:filename(NewFile),
                ok = bitcask_lockops:write_activefile(
                       State#mstate.merge_lock,
                       NewFileName),
                State#mstate { out_file = NewFile }                
        end,
    
    {ok, Outfile, Offset, Size} =
        bitcask_fileops:write(State1#mstate.out_file, K, V, Tstamp),

    OutFileId = bitcask_fileops:file_tstamp(Outfile),
    case OutFileId =< OldFileId of
        true ->
            exit({invariant_violation, K, V, OldFileId, OldOffset, "->",
                  OutFileId, Offset});
        false ->
            ok
    end,
    Outfile2 =
        case is_tombstone(V) of
            false ->
                %% Update live keydir for the current out
                %% file. It's possible that someone else may have written
                %% a newer value whilst we were processing ... and if
                %% they did, we need to undo our write here.
                case bitcask_nifs:keydir_put(State#mstate.live_keydir, K,
                                             OutFileId,
                                             Size, Offset, Tstamp,
                                             bitcask_time:tstamp(),
                                             OldFileId, OldOffset) of
                    ok ->
                        Outfile;
                    already_exists ->
                        {ok, O} = bitcask_fileops:un_write(Outfile),
                        O
                end;
           true ->
                case bitcask_nifs:keydir_get(State#mstate.live_keydir, K) of
                    not_found ->
                        % Still not there, tombstone write is cool
                        Outfile;
                    #bitcask_entry{} ->
                        % New value written, undo
                        {ok, O} = bitcask_fileops:un_write(Outfile),
                        O
                end
        end,
    State1#mstate { out_file = Outfile2 }.


out_of_date(_State, _Key, _Tstamp, _FileId, _Pos, _ExpiryTime,
            EverFound, []) ->
    %% if we ever found it, and none of the entries were out of date,
    %% then it's not out of date
    case EverFound of
        true -> false;
        false -> not_found
    end;
out_of_date(_State, _Key, Tstamp, _FileId, _Pos, ExpiryTime,
            _EverFound, _KeyDirs)
  when Tstamp < ExpiryTime ->
    expired;
out_of_date(State, Key, Tstamp, FileId, {_,_,Offset,_} = Pos,
            ExpiryTime, EverFound, [KeyDir|Rest]) ->
    case bitcask_nifs:keydir_get(KeyDir, Key) of
        not_found ->
            out_of_date(State, Key, Tstamp, FileId, Pos, ExpiryTime,
                        EverFound, Rest);

        E when is_record(E, bitcask_entry) ->
            if
                E#bitcask_entry.tstamp == Tstamp ->
                    %% Exact match. In this situation, we use the file
                    %% id and offset as a tie breaker.
                    %% The assumption is that newer values are written to
                    %% higher file ids and offsets, even in the case of a merge
                    %% racing with the write process, as the writer process
                    %% will detect that and retry the write to an even higher
                    %% file id.
                    if
                        E#bitcask_entry.file_id > FileId ->
                            true;

                        E#bitcask_entry.file_id == FileId ->
                            case E#bitcask_entry.offset > Offset of
                                true ->
                                    true;
                                false ->
                                    out_of_date(
                                      State, Key, Tstamp, FileId, Pos,
                                      ExpiryTime, true, Rest)
                            end;

                        true ->
                            %% At this point the following conditions are true:
                            %% The file_id in the keydir is older (<) the file
                            %% id we're currently merging...
                            %%
                            %% OR:
                            %%
                            %% The file_id in the keydir is the same (==) as the
                            %% file we're merging BUT the offset the keydir has
                            %% is older (<=) the offset we are currently
                            %% processing.
                            %%
                            %% Thus, we are NOT out of date. Check the
                            %% rest of the keydirs to ensure this
                            %% holds true.
                            out_of_date(State, Key, Tstamp, FileId, Pos,
                                        ExpiryTime, true, Rest)
                    end;

                E#bitcask_entry.tstamp < Tstamp ->
                    %% Not out of date -- check rest of the keydirs
                    out_of_date(State, Key, Tstamp, FileId, Pos,
                                ExpiryTime, true, Rest);

                true ->
                    %% Out of date!
                    true
            end
    end.

-spec readable_files(string()) -> [string()].  
readable_files(Dirname) ->
    %% Check the write and/or merge locks to see what files are currently
    %% being written to. Generate our list excepting those.
    WritingFile = bitcask_lockops:read_activefile(write, Dirname),
    MergingFile = bitcask_lockops:read_activefile(merge, Dirname),

    %% Filter out files with setuid bit set: they've been marked for
    %% deletion by an earlier *successful* merge.
    [F || F <- list_data_files(Dirname, WritingFile, MergingFile),
          not has_setuid_bit(F)].

%% Internal put - have validated that the file is opened for write
%% and looked up the state at this point
do_put(_Key, _Value, State, 0, LastErr) ->
    {{error, LastErr}, State};
do_put(Key, Value, #bc_state{write_file = WriteFile} = State, 
       Retries, _LastErr) ->
    case bitcask_fileops:check_write(WriteFile, Key, Value,
                                     State#bc_state.max_file_size) of
        wrap ->
            %% Time to start a new write file. Note that we do not close the old
            %% one, just transition it. The thinking is that closing/reopening
            %% for read only access would flush the O/S cache for the file,
            %% which may be undesirable.
            State2 = wrap_write_file(State);
        fresh ->
            %% Time to start our first write file.
            case bitcask_lockops:acquire(write, State#bc_state.dirname) of
                {ok, WriteLock} ->
                    {ok, NewWriteFile} = bitcask_fileops:create_file(
                                           State#bc_state.dirname,
                                           State#bc_state.opts,
                                           State#bc_state.keydir),
                    ok = bitcask_lockops:write_activefile(
                           WriteLock,
                           bitcask_fileops:filename(NewWriteFile)),
                    State2 = State#bc_state{ write_file = NewWriteFile,
                                             write_lock = WriteLock };
                {error, Reason} ->
                    State2 = undefined,
                    throw({error, {write_locked, Reason, State#bc_state.dirname}})
            end;

        ok ->
            State2 = State
    end,

    Tstamp = bitcask_time:tstamp(),
    case Value of
        BinValue when is_binary(BinValue) ->
            {ok, WriteFile2, Offset, Size} = bitcask_fileops:write(
                                               State2#bc_state.write_file,
                                               Key, Value, Tstamp),
            case bitcask_nifs:keydir_put(State2#bc_state.keydir, Key,
                                         bitcask_fileops:file_tstamp(WriteFile2),
                                         Size, Offset, Tstamp,
                                         bitcask_time:tstamp(), true) of
                ok ->
                    {ok, State2#bc_state { write_file = WriteFile2 }};
                already_exists ->
                    %% Assuming the timestamps in the keydir are
                    %% valid, there is an edge case where the merge thread
                    %% could have rewritten this Key to a file with a greater
                    %% file_id. Rather than synchronize the merge/writer processes, 
                    %% wrap to a new file with a greater file_id and rewrite
                    %% the key there.
                    %% We must undo the write here so a later partial merge
                    %% does not see it.
                    %% Limit the number of recursions in case there is
                    %% a different issue with the keydir.
                    {ok, WriteFile3} = bitcask_fileops:un_write(WriteFile2),
                    State3 = wrap_write_file(
                               State2#bc_state { write_file = WriteFile3 }),
                    do_put(Key, Value, State3, Retries - 1, already_exists)
            end;
        tombstone ->
            WriteFileId = bitcask_fileops:file_tstamp(State2#bc_state.write_file),
            case bitcask_nifs:keydir_get(State2#bc_state.keydir, Key) of
                not_found ->
                    {ok, State2};
                #bitcask_entry{file_id=OldFileId} when OldFileId > WriteFileId ->
                    State3 = wrap_write_file(State2),
                    do_put(Key, Value, State3, Retries - 1, already_exists);
                #bitcask_entry{tstamp=OldTstamp, file_id=OldFileId,
                               offset=OldOffset} ->
                    Tombstone = ?TOMBSTONE,
                    {ok, WriteFile2, _, _} =
                        bitcask_fileops:write(State2#bc_state.write_file,
                                              Key, Tombstone, Tstamp),

                    case bitcask_nifs:keydir_remove(State2#bc_state.keydir,
                                                    Key, OldTstamp, OldFileId,
                                                    OldOffset) of
                        already_exists ->
                            {ok, WriteFile3} =
                                bitcask_fileops:un_write(WriteFile2),
                            % Merge updated the keydir after tombstone write.
                            % beat us, so undo and retry in a new file.
                            State3 = wrap_write_file(
                                       State2#bc_state {
                                         write_file = WriteFile3 }),
                            do_put(Key, Value, State3, 
                                   Retries - 1, already_exists);
                        ok ->
                            {ok, State2#bc_state { write_file = WriteFile2 }}
                    end
            end
    end.


wrap_write_file(#bc_state{write_file = WriteFile} = State) ->
    LastWriteFile = bitcask_fileops:close_for_writing(WriteFile),
    {ok, NewWriteFile} = bitcask_fileops:create_file(
                           State#bc_state.dirname,
                           State#bc_state.opts,
                           State#bc_state.keydir),
    ok = bitcask_lockops:write_activefile(
           State#bc_state.write_lock,
           bitcask_fileops:filename(NewWriteFile)),
    State#bc_state{ write_file = NewWriteFile,
                    read_files = [LastWriteFile | 
                                  State#bc_state.read_files]}.

set_setuid_bit(File) ->
    %% We're intentionally opinionated about pattern matching here.
    {ok, FI} = bitcask_fileops:read_file_info(File),
    NewFI = FI#file_info{mode = FI#file_info.mode bor 8#4000},
    ok = bitcask_fileops:write_file_info(File, NewFI).

has_setuid_bit(File) ->
    try
        {ok, FI} = bitcask_fileops:read_file_info(File),
        FI#file_info.mode band 8#4000 == 8#4000
    catch _:_ ->
            false
    end.

purge_setuid_files(Dirname) ->
    case bitcask_lockops:acquire(write, Dirname) of
        {ok, WriteLock} ->
            try
                StaleFs = [F || F <- list_data_files(Dirname,
                                                     undefined, undefined),
                                has_setuid_bit(F)],
                _ = [bitcask_fileops:delete(#filestate{filename = F}) ||
                        F <- StaleFs],
                if StaleFs == [] ->
                        ok;
                   true ->
                        error_logger:info_msg("Deleted ~p stale merge input "
                                              "files from ~p\n",
                                              [length(StaleFs), Dirname])
                end
            catch
                X:Y ->
                    error_logger:error_msg("While deleting stale merge input "
                                           "files from ~p: ~p ~p @ ~p\n",
                                           [X, Y, erlang:get_stacktrace()])
            after
                bitcask_lockops:release(WriteLock)
            end;
        Else ->
            error_logger:info_msg("Lock failed trying deleting stale merge "
                                  "input files from ~p: ~p\n", [Dirname, Else])
    end.

poll_for_merge_lock(Dirname) ->
    poll_for_merge_lock(Dirname, 20).

poll_for_merge_lock(_Dirname, 0) ->
    case erlang:get(bitcask_testing_module) of
        undefined ->
            {error, {poll_for_merge_lock, not_testing, max_limit}};
        _TestMod ->
            ?POLL_FOR_MERGE_LOCK_PSEUDOFAILURE
    end;
poll_for_merge_lock(Dirname, N) ->
    case bitcask_lockops:acquire(merge, Dirname) of
        {ok, Lock} ->
            Lock;
        _ ->
            timer:sleep(100),
            poll_for_merge_lock(Dirname, N-1)
    end.

poll_deferred_delete_queue_empty() ->
    case bitcask_merge_delete:queue_length() of
        0 -> ok;
        _ -> receive after 1100 -> poll_deferred_delete_queue_empty() end
    end.

%% Internal merge function for cache_merge functionality.
expiry_merge([], _LiveKeyDir, _KT, Acc) ->
    Acc;
expiry_merge([File | Files], LiveKeyDir, KT, Acc0) ->
    FileId = bitcask_fileops:file_tstamp(File),
    Fun = fun(K, Tstamp, {Offset, _TotalSz}, Acc) ->
                bitcask_nifs:keydir_remove(LiveKeyDir, KT(K), Tstamp, FileId, Offset),
                Acc
        end,
    case bitcask_fileops:fold_keys(File, Fun, ok, default) of
        {error, Reason} ->
            error_logger:error_msg("Error folding keys for ~p: ~p\n", 
                                   [File#filestate.filename,Reason]),
            Acc = Acc0;
        _ ->
            error_logger:info_msg("All keys expired in: ~p scheduling "
                                  "file for deletion\n", 
                                  [File#filestate.filename]),
            Acc = lists:append(Acc0, [File])
    end,
    expiry_merge(Files, LiveKeyDir, KT, Acc).

get_key_transform(KT) 
  when is_function(KT) ->
    KT;
get_key_transform(_State) ->
    fun kt_id/1.

%% ===================================================================
%% EUnit tests
%% ===================================================================
-ifdef(TEST).
init_dataset(Dirname, KVs) ->
    init_dataset(Dirname, [], KVs).

init_dataset(Dirname, Opts, KVs) ->
    os:cmd(?FMT("rm -rf ~s", [Dirname])),

    B = bitcask:open(Dirname, [read_write] ++ Opts),
    lists:foldl(fun({K, V}, _) ->
                        ok = bitcask:put(B, K, V)
                end, undefined, KVs),
    B.


default_dataset() ->
    [{<<"k">>, <<"v">>},
     {<<"k2">>, <<"v2">>},
     {<<"k3">>, <<"v3">>}].

%% HACK: Terrible hack to ensure that the .app file for
%% bitcask is available on the code path. Assumption here
%% is that we're running in .eunit/ as part of rebar.
a0_test() ->
    code:add_pathz("../ebin"),
    application:start(erlang),
    Mode = bitcask_io:determine_file_module(),
    error_logger:info_msg("Bitcask IO mode is: ~p\n", [Mode]).

roundtrip_test() ->
    os:cmd("rm -rf /tmp/bc.test.roundtrip"),
    B = bitcask:open("/tmp/bc.test.roundtrip", [read_write]),
    ok = bitcask:put(B,<<"k">>,<<"v">>),
    {ok, <<"v">>} = bitcask:get(B,<<"k">>),
    ok = bitcask:put(B, <<"k2">>, <<"v2">>),
    ok = bitcask:put(B, <<"k">>,<<"v3">>),
    {ok, <<"v2">>} = bitcask:get(B, <<"k2">>),
    {ok, <<"v3">>} = bitcask:get(B, <<"k">>),
    close(B).

write_lock_perms_test() ->
    os:cmd("rm -rf /tmp/bc.test.writelockperms"),
    B = bitcask:open("/tmp/bc.test.writelockperms", [read_write]),
    ok = bitcask:put(B, <<"k">>, <<"v">>),
    {ok, Info} = file:read_file_info("/tmp/bc.test.writelockperms/bitcask.write.lock"),
    ?assertEqual(8#00600, Info#file_info.mode band 8#00600).

list_data_files_test() ->
    os:cmd("rm -rf /tmp/bc.test.list; mkdir -p /tmp/bc.test.list"),

    %% Generate a list of files from 8->12
    ExpFiles = [?FMT("/tmp/bc.test.list/~w.bitcask.data", [I]) ||
                   I <- lists:seq(8, 12)],

    %% Create each of the files
    [] = os:cmd(?FMT("touch ~s", [string:join(ExpFiles, " ")])),

    %% Now use the list_data_files to scan the dir
    ExpFiles = list_data_files("/tmp/bc.test.list", undefined, undefined).

fold_test() ->
    B = init_dataset("/tmp/bc.test.fold", default_dataset()),

    File = (get_state(B))#bc_state.write_file,
    L = bitcask_fileops:fold(File, fun(K, V, _Ts, _Pos, Acc) ->
                                           [{K, V} | Acc]
                                   end, []),
    ?assertEqual(default_dataset(), lists:reverse(L)),
    close(B).

iterator_test() ->
    B = init_dataset("/tmp/bc.iterator.test.fold", default_dataset()),
    ok = iterator(B, 0, 0),
    Keys = [ begin #bitcask_entry{ key = Key } = iterator_next(B), Key end || 
             _ <- default_dataset() ],
    ?assertEqual(lists:sort(Keys), lists:sort([ Key  || {Key, _} <- default_dataset() ])), 
    iterator_release(B).


fold_corrupt_file_test() ->
    TestDir = "/tmp/bc.test.fold_corrupt_file_test",
    TestDataFile = TestDir ++ "/1.bitcask.data",

    os:cmd("rm -rf " ++ TestDir),
    B = bitcask:open(TestDir, [read_write]),
    ok = bitcask:put(B,<<"k">>,<<"v">>),
    close(B),

    DataList = [{<<"k">>, <<"v">>}],
    FoldFun = fun (K, V, Acc) -> [{K, V} | Acc] end,

    B2 = bitcask:open(TestDir),
    ?assertEqual(DataList, bitcask:fold(B2, FoldFun,[])),
    close(B2),

    % Incomplete header
    {ok, F} = file:open(TestDataFile, [append, raw, binary]),
    ok = file:write(F, <<100:32, 100:32, 100:16>>),
    file:close(F),
    B3 = bitcask:open(TestDir),
    ?assertEqual(DataList, bitcask:fold(B3, FoldFun,[])),
    close(B3),

    % Header without any data
    {ok, F2} = file:open(TestDataFile, [append, raw, binary]),
    ok = file:write(F2, <<100:32>>),
    file:close(F2),
    B4 = bitcask:open(TestDir),
    ?assertEqual(DataList, bitcask:fold(B4, FoldFun,[])),
    close(B4),
    ok.

put_till_frozen(R, Name) ->
    bitcask_nifs:keydir_put(R, crypto:rand_bytes(32), 0, 1234, 0, 1,
                            bitcask_time:tstamp()),
    {ready, Ref2} = bitcask_nifs:keydir_new(Name),
    %%?debugFmt("Putting", []),
    case bitcask_nifs:keydir_itr_int(Ref2, 2000001,
                                     0, 0) of
        ok ->
            %%?debugFmt("keydir still OK", []),
            bitcask_nifs:keydir_itr_release(Ref2),
            put_till_frozen(R, Name);
        out_of_date -> 
            %%?debugFmt("keydir now frozen", []),
            bitcask_nifs:keydir_itr_release(Ref2),
            ok
    end.

%%
%% Check that fold visits the objects at the point the keydir
%% was frozen.  Check with and without wrapping the cask.
%%
fold_visits_frozen_test_() ->
    [?_test(fold_visits_frozen_test(false)),
     ?_test(fold_visits_frozen_test(true))].

fold_visits_frozen_test(RollOver) ->
    Cask = "/tmp/bc.test.frozenfold",
    B = init_dataset(Cask, default_dataset()),
    try
        Ref = (get_state(B))#bc_state.keydir,
        Me = self(),
        
        %% Freeze the keydir with default_dataset written
        FrozenFun = fun() ->
                            Me ! frozen,
                            receive
                                done ->
                                    ok
                            end
                    end,
        FreezeWaiter = proc_lib:spawn_link(
                         fun() ->
                                 B2 = bitcask:open(Cask, [read]),
                                 Ref2 = (get_state(B2))#bc_state.keydir,
                                 %% Start a function that waits in a frozen keydir for a message
                                 %% so the test fold can guarantee a frozen keydir
                                 ok = bitcask_nifs:keydir_frozen(Ref2, FrozenFun, -1, -1),
                                 bitcask:close(B2)
                         end),
        receive
            frozen ->
                ok
        after 
            1000 ->
                ?assert(keydir_not_frozen)
        end,

        %% make sure that it's actually frozen
        put_till_frozen(Ref, Cask),

        %% If checking file rollover, update the state so the next write will 
        %% trigger a 'wrap' return.
        case RollOver of
            true ->
                State = get_state(B),
                put_state(B, State#bc_state{max_file_size = 0});
            _ ->
                ok
        end,

        %% A delete, an update and an insert
        ok = delete(B, <<"k">>),
        ok = put(B, <<"k2">>, <<"v2-2">>),
        ok = put(B, <<"k4">>, <<"v4">>),
        
        timer:sleep(900), %% wait for the disk to settle
        CollectAll = fun(K, V, Acc) ->
                             [{K, V} | Acc]
                     end,
        %% force fold over the frozen keydir
        L = fold(B, CollectAll, [], -1, -1, false),
        ?assertEqual(default_dataset(), lists:sort(L)),

        %% Unfreeze the keydir, waiting until complete
        FreezeWaiter ! done,
        ok = bitcask_nifs:keydir_wait_pending(Ref),
        %% TODO: find some ironclad way of coordinating the disk and
        %% test state, instead of using sleeps.
        timer:sleep(900),
        %% Check we see the updated fold
        L2 = fold(B, CollectAll, [], -1, -1, false),
        ?assertEqual([{<<"k2">>,<<"v2-2">>},
                      {<<"k3">>,<<"v3">>},
                      {<<"k4">>,<<"v4">>}], lists:sort(L2))
    after
        bitcask:close(B)
    end.

fold_visits_unfrozen_test_() ->
    [?_test(fold_visits_unfrozen_test(false)),
     ?_test(fold_visits_unfrozen_test(true))].

slow_worker() ->
    {Owner, Values} =
        receive
            {owner, O, Vs} -> {O, Vs}
        end,
    SlowCollect = fun(K, V, Acc) ->
                          if Acc == [] ->
                                  Owner ! i_have_started_folding,
                                  receive
                                      go_ahead_with_fold ->
                                          ok
                                  end;
                             true ->
                                  ok
                          end,
                          receive
                              go -> ok
                          end,
                          [{K, V} | Acc]
                  end,
    B = bitcask:open("/tmp/bc.test.unfrozenfold"),
    Owner ! ready,
    L = fold(B, SlowCollect, [], -1, -1, false),
    case Values =:= lists:sort(L) of 
        true ->
            Owner ! done;
        false ->
            Owner ! {sad, L}
    end,
    %%?debugFmt("slow worker finished~n", []),
    bitcask:close(B).
    
finish_worker_loop(Pid) ->
    receive
        done ->
            done;
        {sad, L} -> 
            {sad, L}
    after 0 ->
            Pid ! go,
            finish_worker_loop(Pid)
    end.


fold_visits_unfrozen_test(RollOver) ->
    %%?debugFmt("rollover is ~p~n", [RollOver]),
    Cask = "/tmp/bc.test.unfrozenfold",
    bitcask_time:test__set_fudge(1),
    B = init_dataset(Cask, default_dataset()),
    try
        Pid = spawn(fun slow_worker/0),
        Pid ! {owner, self(), default_dataset()},
        %% If checking file rollover, update the state so the next write will 
        %% trigger a 'wrap' return.
        case RollOver of
            true ->
                State = get_state(B),
                put_state(B, State#bc_state{max_file_size = 0});
            _ ->
                ok
        end,
        receive
            i_have_started_folding ->
                ok
        after 10*1000 ->
                error(timeout_should_never_happen)
        end,

        %% Until time independent epochs are merged, the fold timestamp
        %% is used to determine the snapshot, which has a 1 second resolution.
        %% So make sure updates happen at least 1 sec after folding starts
        bitcask_time:test__incr_fudge(1),
        
        %% A delete, an update and an insert
        ok = delete(B, <<"k">>),
        ok = put(B, <<"k2">>, <<"v2-2">>),
        ok = put(B, <<"k4">>, <<"v4">>),
        Pid ! go_ahead_with_fold,
     
        CollectAll = fun(K, V, Acc) ->
                             [{K, V} | Acc]
                     end,

        %% Unfreeze the keydir, waiting until complete
        case finish_worker_loop(Pid) of
            done -> ok;
            {sad, L} -> 
                ?assertEqual(default_dataset(), lists:sort(L))
        end,

        %% Check we see the updated fold
        L2 = fold(B, CollectAll, [], -1, -1, false),
        ?assertEqual([{<<"k2">>,<<"v2-2">>},
                      {<<"k3">>,<<"v3">>},
                      {<<"k4">>,<<"v4">>}], lists:sort(L2))
        %%?debugFmt("got past the asserts??~n", [])
    after
        bitcask:close(B),
        bitcask_time:test__clear_fudge()
    end.
    
open_test() ->
    close(init_dataset("/tmp/bc.test.open", default_dataset())),

    B = bitcask:open("/tmp/bc.test.open"),
    lists:foldl(fun({K, V}, _) ->
                        {ok, V} = bitcask:get(B, K)
                end, undefined, default_dataset()).

wrap_test() ->
    %% Initialize dataset with max_file_size set to 1 so that each file will
    %% only contain a single key.
    close(init_dataset("/tmp/bc.test.wrap",
                       [{max_file_size, 1}], default_dataset())),

    B = bitcask:open("/tmp/bc.test.wrap"),

    %% Check that all our data is available
    lists:foldl(fun({K, V}, _) ->
                        {ok, V} = bitcask:get(B, K)
                end, undefined, default_dataset()),

    %% Finally, verify that there are 3 files currently opened for read
    %% (one for each key)
    3 = length(readable_files("/tmp/bc.test.wrap")).


merge_test() ->
    %% Initialize dataset with max_file_size set to 1 so that each file will
    %% only contain a single key.
    close(init_dataset("/tmp/bc.test.merge",
                       [{max_file_size, 1}], default_dataset())),
    timer:sleep(900),
    %% Verify number of files in directory
    3 = length(readable_files("/tmp/bc.test.merge")),

    %% Merge everything
    ok = merge("/tmp/bc.test.merge"),
    timer:sleep(900),
    %% Verify we've now only got one file
    1 = length(readable_files("/tmp/bc.test.merge")),

    %% Make sure all the data is present
    B = bitcask:open("/tmp/bc.test.merge"),
    lists:foldl(fun({K, V}, _) ->
                        R = bitcask:get(B, K),
                        ?assertEqual({K, {ok, V}}, {K, R})
                end, undefined, default_dataset()).


bitfold_test() ->
    os:cmd("rm -rf /tmp/bc.test.bitfold"),
    B = bitcask:open("/tmp/bc.test.bitfold", [read_write]),
    ok = bitcask:put(B,<<"k">>,<<"v">>),
    {ok, <<"v">>} = bitcask:get(B,<<"k">>),
    ok = bitcask:put(B, <<"k2">>, <<"v2">>),
    ok = bitcask:put(B, <<"k">>,<<"v3">>),
    {ok, <<"v2">>} = bitcask:get(B, <<"k2">>),
    {ok, <<"v3">>} = bitcask:get(B, <<"k">>),
    ok = bitcask:delete(B,<<"k">>),
    ok = bitcask:put(B, <<"k7">>,<<"v7">>),
    close(B),
    B2 = bitcask:open("/tmp/bc.test.bitfold"),
    true = ([{<<"k7">>,<<"v7">>},{<<"k2">>,<<"v2">>}] =:=
            bitcask:fold(B2,fun(K,V,Acc) -> [{K,V}|Acc] end,[])),
    close(B2),
    ok.

fold1_test() ->
    os:cmd("rm -rf /tmp/bc.test.fold1"),
    B = bitcask:open("/tmp/bc.test.fold1", [read_write,{max_file_size, 1}]),
    ok = bitcask:put(B,<<"k">>,<<"v">>),
    ok = bitcask:put(B,<<"k">>,<<"v1">>),
    close(B),
    B2 = bitcask:open("/tmp/bc.test.fold1"),
    true = ([{<<"k">>,<<"v1">>}] =:=
                bitcask:fold(B2,fun(K,V,Acc) -> [{K,V}|Acc] end,[])),
    close(B2),
    ok.

list_keys_test() ->
    os:cmd("rm -rf /tmp/bc.test.listkeys"),
    B = bitcask:open("/tmp/bc.test.listkeys", [read_write]),
    ok = bitcask:put(B,<<"k">>,<<"v">>),
    {ok, <<"v">>} = bitcask:get(B,<<"k">>),
    ok = bitcask:put(B, <<"k2">>, <<"v2">>),
    ok = bitcask:put(B, <<"k">>,<<"v3">>),
    {ok, <<"v2">>} = bitcask:get(B, <<"k2">>),
    {ok, <<"v3">>} = bitcask:get(B, <<"k">>),
    ok = bitcask:delete(B,<<"k">>),
    ok = bitcask:put(B, <<"k7">>,<<"v7">>),
    Keys = bitcask:list_keys(B),
    close(B),
    ?assertEqual([<<"k2">>,<<"k7">>], lists:sort(Keys)),
    ok.

expire_test() ->
    os:cmd("rm -rf /tmp/bc.test.expire"),
    B = bitcask:open("/tmp/bc.test.expire", [read_write,{expiry_secs,1}]),
    ok = bitcask:put(B,<<"k">>,<<"v">>),
    {ok, <<"v">>} = bitcask:get(B,<<"k">>),
    ok = bitcask:put(B, <<"k2">>, <<"v2">>),
    ok = bitcask:put(B, <<"k">>,<<"v3">>),
    {ok, <<"v2">>} = bitcask:get(B, <<"k2">>),
    {ok, <<"v3">>} = bitcask:get(B, <<"k">>),
    timer:sleep(2000),
    ok = bitcask:put(B, <<"k7">>,<<"v7">>),
    true = ([<<"k7">>] =:= bitcask:list_keys(B)),
    close(B),
    ok.

expire_merge_test() ->
    %% Initialize dataset with max_file_size set to 1 so that each file will
    %% only contain a single key.
    close(init_dataset("/tmp/bc.test.mergeexpire", [{max_file_size, 1}],
                       default_dataset())),

    %% Wait for it all to expire
    timer:sleep(2000),

    %% Merge everything
    ok = merge("/tmp/bc.test.mergeexpire",[{expiry_secs,1}]),

    %% With lazy merge file creation there will be no files.
    ok = bitcask_merge_delete:testonly__delete_trigger(),
    0 = length(readable_files("/tmp/bc.test.mergeexpire")),

    %% Make sure all the data is present
    B = bitcask:open("/tmp/bc.test.mergeexpire"),

    %% It's gone!
    true = ([] =:= bitcask:list_keys(B)),

    close(B),
    ok.

fold_deleted_test() ->    
    os:cmd("rm -rf /tmp/bc.test.fold_delete"),
    B = bitcask:open("/tmp/bc.test.fold_delete",
                     [read_write,{max_file_size, 1}]),
    ok = bitcask:put(B,<<"k">>,<<"v">>),
    ok = bitcask:delete(B,<<"k">>),
    true = ([] =:= bitcask:fold(B, fun(K, V, Acc0) -> [{K,V}|Acc0] end, [])),
    close(B),
    ok.

lazy_open_test() ->
    os:cmd("rm -rf /tmp/bc.test.opp_open"),

    %% Just opening/closing should not create any files.
    B1 = bitcask:open("/tmp/bc.test.opp_open", [read_write]),
    bitcask:close(B1),
    0 = length(readable_files("/tmp/bc.test.opp_open")),

    B2 = bitcask:open("/tmp/bc.test.opp_open", [read_write]),
    ok = bitcask:put(B2,<<"k">>,<<"v">>),
    bitcask:close(B2),
    B3 = bitcask:open("/tmp/bc.test.opp_open", [read_write]),
    bitcask:close(B3),
    1 = length(readable_files("/tmp/bc.test.opp_open")),
    ok.

open_reset_open_test() ->
    os:cmd("rm -rf /tmp/bc.test.twice"),
    B1 = bitcask:open("/tmp/bc.test.twice", [read_write]),
    ok = bitcask:put(B1,<<"k">>,<<"v">>),
    bitcask:close(B1),
    os:cmd("rm -rf /tmp/bc.test.twice"),
    B2 = bitcask:open("/tmp/bc.test.twice", [read_write]),
    ok = bitcask:put(B2,<<"x">>,<<"q">>),
    not_found = bitcask:get(B2,<<"k">>),
    bitcask:close(B2).

delete_merge_test() ->
    %% Initialize dataset with max_file_size set to 1 so that each file will
    %% only contain a single key.
    Dir = "/tmp/bc.test.delmerge",
    close(init_dataset(Dir, [{max_file_size, 1}],
                       default_dataset())),

    %% perform some deletes, tombstones should go in their own files
    B1 = bitcask:open(Dir, [read_write,{max_file_size, 1}]),
    ok = bitcask:delete(B1,<<"k2">>),
    ok = bitcask:delete(B1,<<"k3">>),
    A1 = [<<"k">>],
    A1 = bitcask:list_keys(B1),
    close(B1),

   ok = merge(Dir,[]),

    %% Verify we've now only got one item left
    B2 = bitcask:open(Dir),
    A = [<<"k">>],
    A = bitcask:list_keys(B2),
    close(B2),

    ok.

delete_partial_merge_test() ->
    %% Initialize dataset with max_file_size set to 1 so that each file will
    %% only contain a single key.
    close(init_dataset("/tmp/bc.test.pardel", [{max_file_size, 1}],
                       default_dataset())),

    %% perform some deletes, tombstones should go in their own files
    B1 = bitcask:open("/tmp/bc.test.pardel", [read_write,{max_file_size, 1}]),
    ok = bitcask:delete(B1,<<"k2">>),
    ok = bitcask:delete(B1,<<"k3">>),
    A1 = [<<"k">>],
    A1 = bitcask:list_keys(B1),
    close(B1),

    %% selective merge, hit all of the files with deletes but not
    %%  all of the ones with deleted data
    ok = merge("/tmp/bc.test.pardel",[],{lists:reverse(lists:nthtail(2,
                                           lists:reverse(readable_files(
                                               "/tmp/bc.test.pardel")))),[]}),

    %% Verify we've now only got one item left
    B2 = bitcask:open("/tmp/bc.test.pardel"),
    A = [<<"k">>],
    A = bitcask:list_keys(B2),
    close(B2),

    ok.

corrupt_file_test() ->
    os:cmd("rm -rf /tmp/bc.test.corrupt"),
    B1 = bitcask:open("/tmp/bc.test.corrupt", [read_write]),
    ok = bitcask:put(B1,<<"k">>,<<"v">>),
    {ok, <<"v">>} = bitcask:get(B1,<<"k">>),
    close(B1),

    %% write bogus data at end of hintfile, verify non-crash
    os:cmd("rm -rf /tmp/bc.test.corrupt.hint"),
    os:cmd("mkdir /tmp/bc.test.corrupt.hint"),
    os:cmd("cp -r /tmp/bc.test.corrupt/*hint /tmp/bc.test.corrupt.hint/100.bitcask.hint"),
    os:cmd("cp -r /tmp/bc.test.corrupt/*data /tmp/bc.test.corrupt.hint/100.bitcask.data"),
    HFN = "/tmp/bc.test.corrupt.hint/100.bitcask.hint",
    {ok, HFD} = file:open(HFN, [append, raw, binary]),
    ok = file:write(HFD, <<"1">>),
    file:close(HFD),    
    B2 = bitcask:open("/tmp/bc.test.corrupt.hint"),
    {ok, <<"v">>} = bitcask:get(B2,<<"k">>),
    close(B2),

    %% write bogus data at end of datafile, no hintfile, verify non-crash
    os:cmd("rm -rf /tmp/bc.test.corrupt.data"),
    os:cmd("mkdir /tmp/bc.test.corrupt.data"),
    os:cmd("cp -r /tmp/bc.test.corrupt/*data /tmp/bc.test.corrupt.data/100.bitcask.data"),
    DFN = "/tmp/bc.test.corrupt.data/100.bitcask.data",
    {ok, DFD} = file:open(DFN, [append, raw, binary]),
    ok = file:write(DFD, <<"2">>),
    file:close(DFD),    
    B3 = bitcask:open("/tmp/bc.test.corrupt.data"),
    {ok, <<"v">>} = bitcask:get(B3,<<"k">>),
    close(B3),

    %% as above, but more than just headersize data
    os:cmd("rm -rf /tmp/bc.test.corrupt.data2"),
    os:cmd("mkdir /tmp/bc.test.corrupt.data2"),
    os:cmd("cp -r /tmp/bc.test.corrupt/*data /tmp/bc.test.corrupt.data2/100.bitcask.data"),
    D2FN = "/tmp/bc.test.corrupt.data2/100.bitcask.data",
    {ok, D2FD} = file:open(D2FN, [append, raw, binary]),
    ok = file:write(D2FD, <<"123456789012345">>),
    file:close(D2FD),    
    B4 = bitcask:open("/tmp/bc.test.corrupt.data2"),
    {ok, <<"v">>} = bitcask:get(B4,<<"k">>),
    close(B4),

    ok.

invalid_data_size_test() ->
    TestDir = "/tmp/bc.test.invalid_data_size_test",
    TestDataFile = TestDir ++ "/1.bitcask.data",

    os:cmd("rm -rf " ++ TestDir),
    B = bitcask:open(TestDir, [read_write]),
    ok = bitcask:put(B,<<"k">>,<<"v">>),
    close(B),

    % Alter data size
    {ok, F} = file:open(TestDataFile, [read, write, raw, binary]),
    {ok, _} = file:position(F, {eof, -6}),
    ok = file:write(F, <<255:?VALSIZEFIELD>>),
    file:close(F),
    B2 = bitcask:open(TestDir),
    ?assertEqual({error, bad_crc}, bitcask:get(B2, <<"k">>)),
    close(B2),
    ok.

testhelper_keydir_count(B) ->
    KD = (get_state(B))#bc_state.keydir,
    {KeyCount,_,_,_} = bitcask_nifs:keydir_info(KD),
    KeyCount.
    
expire_keydir_test() ->
    %% Initialize dataset with max_file_size set to 1 so that each file will
    %% only contain a single key.
    close(init_dataset("/tmp/bc.test.mergeexpirekeydir", [{max_file_size, 1}],
                       default_dataset())),

    KDB = bitcask:open("/tmp/bc.test.mergeexpirekeydir"),

    %% three keys in the keydir now
    3 = testhelper_keydir_count(KDB),

    %% Wait for it all to expire
    timer:sleep(2000),

    %% Merge everything
    ok = merge("/tmp/bc.test.mergeexpirekeydir",[{expiry_secs,1}]),

    %% should be no keys in the keydir now
    0 = testhelper_keydir_count(KDB),

    bitcask:close(KDB),
    ok.

delete_keydir_test() ->
    close(init_dataset("/tmp/bc.test.deletekeydir", [],
                       default_dataset())),

    KDB = bitcask:open("/tmp/bc.test.deletekeydir", [read_write]),

    %% three keys in the keydir now
    3 = testhelper_keydir_count(KDB),

    %% Delete something
    ok = bitcask:delete(KDB, <<"k">>),

    %% should be 2 keys in the keydir now
    2 = testhelper_keydir_count(KDB),

    bitcask:close(KDB),
    ok.

frag_status_test() ->
    os:cmd("rm -rf /tmp/bc.test.fragtest"),
    os:cmd("mkdir /tmp/bc.test.fragtest"),
    B1 = bitcask:open("/tmp/bc.test.fragtest", [read_write]),
    ok = bitcask:put(B1,<<"k">>,<<"v">>),
    ok = bitcask:put(B1,<<"k">>,<<"z">>),
    ok = bitcask:close(B1),
    % close and reopen so that status can reflect a closed file
    B2 = bitcask:open("/tmp/bc.test.fragtest", [read_write]),
    {1,[{_,50,16,32}]} = bitcask:status(B2),
    %% 1 key, 50% frag, 16 dead bytes, 32 total bytes
    ok.

truncated_datafile_test() ->
    %% Mostly stolen from frag_status_test()....
    Dir = "/tmp/bc.test.truncdata",
    os:cmd("rm -rf " ++ Dir),
    os:cmd("mkdir " ++ Dir),
    B1 = bitcask:open(Dir, [read_write]),
    [ok = bitcask:put(B1, <<"k">>, <<X:32>>) || X <- lists:seq(1, 100)],
    ok = bitcask:close(B1),

    [DataFile|_] = filelib:wildcard(Dir ++ "/*.data"),
    truncate_file(DataFile, 512),

    % close and reopen so that status can reflect a closed file
    B2 = bitcask:open(Dir, [read_write]),

    {1, [{_, _, _, 513}]} = bitcask:status(B2),
    ok.

trailing_junk_big_datafile_test() ->
    Dir = "/tmp/bc.test.trailingdata",
    NumKeys = 400,
    os:cmd("rm -rf " ++ Dir),
    os:cmd("mkdir " ++ Dir),
    B1 = bitcask:open(Dir, [read_write, {max_file_size, 1024*1024*1024}]),
    [ok = bitcask:put(B1, <<"k", X:32>>, <<X:1024>>) || X <- lists:seq(1, NumKeys)],
    ok = bitcask:close(B1),

    [DataFile|_] = filelib:wildcard(Dir ++ "/*.data"),
    {ok, FH} = file:open(DataFile, [read, write]),
    {ok, _} = file:position(FH, 40*1024),
    ok = file:write(FH, <<0:(40*1024*8)>>),
    ok = file:close(FH),

    %% Merge everything
    ok = merge(Dir),

    B2 = bitcask:open(Dir, [read_write]),
    KeyList = bitcask:fold(B2, fun(K, _V, Acc0) -> [K|Acc0] end, []),
    true = length(KeyList) < NumKeys,
    ArbKey = 5,                         % get arbitrary key near start
    {ok, <<ArbKey:1024>>} = bitcask:get(B2, <<"k", ArbKey:32>>),
    ok = bitcask:close(B2),

    ok.

truncated_merge_test() ->
    Dir = "/tmp/bc.test.truncmerge",
    os:cmd("rm -rf " ++ Dir),
    os:cmd("mkdir " ++ Dir),

    %% Initialize dataset with max_file_size set to 1 so that each file will
    %% only contain a single key.
    %% If anyone ever modifies default_dataset() to return fewer than 3
    %% elements, this test will break.
    DataSet = default_dataset() ++ [{<<"k98">>, <<"v98">>},
                                    {<<"k99">>, <<"v99">>}],
    close(init_dataset(Dir, [{max_file_size, 1}], DataSet)),
    timer:sleep(900),

    %% Verify number of files in directory
    5 = length(readable_files(Dir)),

    [Data1, Data2, _, _, Data5|_] = filelib:wildcard(Dir ++ "/*.data"),
    [_, _, Hint3, Hint4|_] = filelib:wildcard(Dir ++ "/*.hint"),
          
    %% Truncate 1st after data file's header, read by bitcask_fileops:fold/3).
    %% Truncate 2nd in the middle of header, which provokes another
    %%     variation of bug mentioned by Bugzilla 1097.
    %% Truncate 3rd after hint file's header, read by
    %%     bitcask_fileops:fold_hintfile/3).
    %% Truncate 4th in the middle of header, same situation as 2nd....
    %% Truncate 5th data file at byte #1.
    ok = truncate_file(Data1, 15),
    ok = truncate_file(Data2, 5),
    ok = truncate_file(Hint3, 15),
    ok = truncate_file(Hint4, 5),
    ok = corrupt_file(Data5, 15, <<"!">>),
    %% Merge everything
    ok = merge(Dir),
    ok = bitcask_merge_delete:testonly__delete_trigger(),

    timer:sleep(900),

    %% Verify we've now only got one file
    1 = length(readable_files(Dir)),

    %% Make sure all corrupted data is missing, all good data is present
    B = bitcask:open(Dir),
    BadKeys = [<<"k">>, <<"k2">>,               % Trunc of Data1 & Data2
               <<"k99">>],                      % Trunc of Data5
    {BadData, GoodData} =
        lists:partition(fun({K, _V}) -> lists:member(K, BadKeys) end, DataSet),
    lists:foldl(fun({K, _V} = KV, _) ->
                        {KV, not_found} = {KV, bitcask:get(B, K)}
                end, undefined, BadData),
    lists:foldl(fun({K, V} = KV, _) ->
                        {KV, {ok, V}} = {KV, bitcask:get(B, K)}
                end, undefined, GoodData).

truncate_file(Path, Offset) ->
    {ok, FH} = file:open(Path, [read, write]),
    {ok, Offset} = file:position(FH, Offset),
    ok = file:truncate(FH),
    file:close(FH).    

corrupt_file(Path, Offset, Data) ->
    {ok, FH} = file:open(Path, [read, write]),
    {ok, Offset} = file:position(FH, Offset),
    ok = file:write(FH, Data),
    file:close(FH).

%% About leak_t0():
%%
%% If bitcask leaks file descriptors for the 'touch'ed files, output is:
%%    Res =      920
%%
%% If bitcask isn't leaking the 'touch'ed files, output is:
%%    Res =       20

leak_t0() ->
    Dir = "/tmp/goofus",
    os:cmd("rm -rf " ++ Dir),

    _Ref0 = bitcask:open(Dir),
    os:cmd("cd " ++ Dir ++ "; sh -c 'for i in `seq 100 1000`; do touch $i.bitcask.data $i.bitcask.hint; done'"),
    _Ref1 = bitcask:open(Dir),

    Cmd = lists:flatten(io_lib:format("lsof -nP -p ~p | wc -l", [os:getpid()])),
    io:format("Res = ~s\n", [os:cmd(Cmd)]).

leak_t1() ->
    Dir = "/tmp/goofus",
    NumKeys = 300,
    os:cmd("rm -rf " ++ Dir),

    Ref = bitcask:open(Dir, [read_write, {max_file_size, 10}]),
    Used = fun() ->
                   Cmd = lists:flatten(io_lib:format("lsof -nP -p ~p | wc -l", [os:getpid()])),
                   %% io:format("Cmd = ~s\n", [Cmd]),
                   os:cmd(Cmd)
           end,
    [bitcask:put(Ref, <<X:32>>, <<"it's a big, big world!">>) ||
        X <- lists:seq(1, NumKeys)],
    io:format("After putting ~p keys, lsof says: ~s", [NumKeys, Used()]),

    DelKeys = NumKeys div 2,
    [bitcask:delete(Ref, <<X:32>>) || X <- lists:seq(1, DelKeys)],
    io:format("After deleting ~p keys, lsof says: ~s", [DelKeys, Used()]),

    bitcask:merge(Dir),
    io:format("After merging, lsof says: ~s", [Used()]),

    io:format("Q: Are all keys fetchable? ..."),
    [{ok, _} = bitcask:get(Ref, <<X:32>>) ||
        X <- lists:seq(DelKeys + 1, NumKeys)],
    [not_found = bitcask:get(Ref, <<X:32>>) || X <- lists:seq(1, DelKeys)],
    io:format("A: yes\n"),
    io:format("Now, lsof says: ~s", [Used()]),

    ok.

slow_folder(Cask) ->
    Owner = receive
                {owner, O} -> O
            end,
    SlowCollect = fun(K, V, Acc) ->
                          if Acc == [] ->
                                  Owner ! i_have_started_folding,
                                  receive
                                      go_ahead_with_fold ->
                                          ok
                                  end;
                             true ->
                                  ok
                          end,
                          receive
                              go -> ok
                          end,
                          [{K, V} | Acc]
                  end,
    B = bitcask:open(Cask),
    L = fold(B, SlowCollect, [], -1, -1, false),
    Owner ! {slow_folder_done, self(), L},
    bitcask:close(B).

finish_worker_loop2(Pid) ->
    receive
        {slow_folder_done, Pid, L} ->
            L
    after 0 ->
            Pid ! go,
            finish_worker_loop2(Pid)
    end.

freeze_close_reopen_test_() ->
    {timeout, 120, fun() -> freeze_close_reopen() end}.

freeze_close_reopen() ->
    Cask = "/tmp/bc.test.freeze_close_reopen_test" ++ os:getpid(),
    %% khash.h has an __ac_prime_list[] entry at 11, and 70% of 11 is
    %% approximately 8. So choose # of keys for Data to be a bit
    %% below 8, and then # of keys for Data2 will definitely be
    %% beyond the khash resizing point, e.g. 5x.
    Keys = 7,
    Data = [{<<K:32>>, <<K:32>>} || K <- lists:seq(1, Keys)],
    DelKey = 2,
    Data2 = [{<<K:32>>, <<(K+1):32>>} ||
                K <- lists:seq(1, Keys*5),
                K /= DelKey],
    B = init_dataset(Cask, Data),
    try
        CollectAll = fun(K, V, Acc) -> [{K, V} | Acc] end,
        PutData = fun(DataList) -> [begin ok = put(B, K, V) end ||
                                       {K, V} <- DataList]
                  end,

        ?assertEqual(Data, lists:sort(fold(B, CollectAll, [], -1, -1, false))),
        if true ->
                State = get_state(B),
                put_state(B, State#bc_state{max_file_size = 0})
        end,

        Pid = spawn(fun() -> slow_folder(Cask) end),
        Pid ! {owner, self()},
        receive
            i_have_started_folding ->
                ok
        after 10*1000 ->
                error(timeout_should_never_happen)
        end,

        %% The difference between the fold_visits_frozen_test test and
        %% this test is that fold_visits_frozen_test will put
        %% random-and-expired-and-thus-invisible keys into the keydir
        %% to freeze it before it modifies any keys that are in the k*
        %% range. This test modifies keys in the k* range
        %% immediately.
        PutData(Data2),
        %% We must be able to check that both kinds of mutation are
        %% tested .... delete a key also!
        ok = delete(B, <<DelKey:32>>),
        not_found = get(B, <<DelKey:32>>),

        %% Sanity check
        [{ok, V} = get(B, K) || {K, V} <- Data2],
        not_found = get(B, <<DelKey:32>>),

        ok = close(B),
        B2 = open(Cask, [read_write]),
        [{ok, V} = get(B2, K) || {K, V} <- Data2],
        not_found = get(B2, <<DelKey:32>>),
        %% It is too difficult here to figure out what fold would tell
        %% us. The multi-folder stuff will allow additions to be made
        %% as long as the khash doesn't resize.

        %% Unfreeze the keydir, waiting until complete
        Pid ! go_ahead_with_fold,
        L1a = finish_worker_loop2(Pid),

        %% Checking here is a bit crazy.
        %% 1. The first item that the worker's fold found was *prior*
        %% to our first mutation by PutData(). But the hash table
        %% scrambles key order, so we have to cheat by assuming that
        %% the last item in the folder's accumulator is the first
        %% key visited by the fold.
        %% 2. All of the other keys that were visited by the folder
        %% should appear frozen, so we compare them to *Data*.
        {FirstItemKey, _FirstItemValue} = FirstItemFound = lists:last(L1a),
        [ExpectedFirstItemFound] = [KV || KV = {K, _} <- Data,
                                          K == FirstItemKey],
        ?assertEqual(ExpectedFirstItemFound, FirstItemFound),
        ?assertEqual([KV || KV = {K, _} <- Data,
                            K /= FirstItemKey],
                     lists:sort(L1a) -- [FirstItemFound]),

        %% Check that we see the updated data yet again
        L3 = fold(B2, CollectAll, [], -1, -1, false),
        ?assertEqual(Data2, lists:sort(L3)),
        [{ok, V} = get(B2, K) || {K, V} <- Data2],
        not_found = get(B2, <<DelKey:32>>),

        bitcask:close(B2),
        ok
    after
        bitcask_time:test__clear_fudge(),
        catch bitcask:close(B),
        os:cmd("rm -rf " ++ Cask)
    end.

no_tombstones_after_reopen_test() ->
    no_tombstones_after_reopen_test2(false).

zap_hints_no_tombstones_after_reopen_test() ->
    no_tombstones_after_reopen_test2(true).

no_tombstones_after_reopen_test2(DeleteHintFilesP) ->
    Dir = "/tmp/bc.test.truncmerge",
    MaxFileSize = 100,
    os:cmd("rm -rf " ++ Dir),
    os:cmd("mkdir " ++ Dir),

    %% Initialize dataset with max_file_size set to 1 so that each file will
    %% only contain a single key.
    %% If anyone ever modifies default_dataset() to return fewer than 3
    %% elements, this test will break.
    KVs = [{<<X:32>>, <<X:32>>} || X <- lists:seq(33, 52)],
    DataSet = default_dataset() ++ KVs,
    B = init_dataset(Dir, [{max_file_size, MaxFileSize}], DataSet),
    [bitcask:delete(B, <<X:32>>) || X <- lists:seq(40, 41)],
    close(B),

    if DeleteHintFilesP ->
            os:cmd("rm " ++ Dir ++ "/*.hint");
       true ->
            ok
    end,

    B2 = bitcask:open(Dir, [read_write, {max_file_size, MaxFileSize}]),

    Res1 = bitcask:fold(B2, fun(K, _V, Acc0) -> [K|Acc0] end, [], -1, -1, true),
    ?assertNotEqual([], [X || {tombstone, _} = X <- Res1]),

    Res2 = bitcask:fold_keys(B2, fun(K, Acc0) -> [K|Acc0] end, [], -1, -1, true),
    ?assertEqual([], [X || {tombstone, _} = X <- Res2]).

-endif.<|MERGE_RESOLUTION|>--- conflicted
+++ resolved
@@ -82,10 +82,8 @@
                    read_write_p :: integer()    % integer() avoids atom -> NIF
                   }).       % Key directory
 
-<<<<<<< HEAD
 -record(mstate, { dirname :: string(),
                   merge_lock :: reference(),
-                  merge_start :: integer(),
                   max_file_size :: integer(),
                   input_files :: [#filestate{}],
                   out_file :: 'fresh' | #filestate{},
@@ -94,19 +92,6 @@
                   del_keydir :: reference(),
                   expiry_time :: integer(),
                   expiry_grace_time :: integer(),
-=======
--record(mstate, { dirname,
-                  merge_lock,
-                  max_file_size,
-                  input_files,
-                  out_file,
-                  merged_files,
-                  partial,
-                  live_keydir :: reference(),
-                  del_keydir,
-                  expiry_time,
-                  expiry_grace_time,
->>>>>>> bb61d73c
                   key_transform :: function(),
                   read_write_p :: integer(),    % integer() avoids atom -> NIF
                   opts :: list() }).
@@ -288,13 +273,7 @@
 %% @doc Delete a key from a bitcask datastore.
 -spec delete(reference(), Key::binary()) -> ok.
 delete(Ref, Key) ->
-<<<<<<< HEAD
-    %% XXX Do we care if this fails?
-    put(Ref, Key, ?TOMBSTONE, tombstone),
-    ok = bitcask_nifs:keydir_remove((get_state(Ref))#bc_state.keydir, Key).
-=======
     put(Ref, Key, tombstone).
->>>>>>> bb61d73c
 
 %% @doc Force any writes to sync to disk.
 -spec sync(reference()) -> ok.
@@ -659,16 +638,10 @@
 
     %% Close the original input files, schedule them for deletion,
     %% close keydirs, and release our lock
-<<<<<<< HEAD
     bitcask_fileops:close_all(State#mstate.input_files ++ ExpiredFilesFinished),
-    {_, _, _, {IterGeneration, _, _}} = bitcask_nifs:keydir_info(LiveKeyDir),
-=======
-    [bitcask_fileops:close(F) || F <- State#mstate.input_files ++ ExpiredFilesFinished],
     {_, _, _, {IterGeneration, _, _, _}} = bitcask_nifs:keydir_info(LiveKeyDir),
->>>>>>> bb61d73c
     FileNames = [F#filestate.filename || F <- State#mstate.input_files ++ ExpiredFilesFinished],
-    %% XXX do we care if this fails?
-    [catch set_setuid_bit(F) || F <- FileNames],
+    _ = [catch set_setuid_bit(F) || F <- FileNames],
     bitcask_merge_delete:defer_delete(Dirname, IterGeneration, FileNames),
 
     %% Explicitly release our keydirs instead of waiting for GC
@@ -1028,8 +1001,9 @@
             %% 4. SortedFiles doesn't contain the list of all of the
             %%    files that we need.
             Lock = poll_for_merge_lock(Dirname),
+            _ =
             try
-                poll_deferred_delete_queue_empty(),
+                _ = poll_deferred_delete_queue_empty(),
                 if ReadWriteModeP ->
                         %% This purge will acquire the write lock
                         %% prior to doing anything.
@@ -1589,6 +1563,7 @@
 %% EUnit tests
 %% ===================================================================
 -ifdef(TEST).
+
 init_dataset(Dirname, KVs) ->
     init_dataset(Dirname, [], KVs).
 
