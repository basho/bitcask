%% -------------------------------------------------------------------
%%
%% bitcask: Eric Brewer-inspired key/value store
%%
%% Copyright (c) 2013 Basho Technologies, Inc. All Rights Reserved.
%%
%% This file is provided to you under the Apache License,
%% Version 2.0 (the "License"); you may not use this file
%% except in compliance with the License.  You may obtain
%% a copy of the License at
%%
%%   http://www.apache.org/licenses/LICENSE-2.0
%%
%% Unless required by applicable law or agreed to in writing,
%% software distributed under the License is distributed on an
%% "AS IS" BASIS, WITHOUT WARRANTIES OR CONDITIONS OF ANY
%% KIND, either express or implied.  See the License for the
%% specific language governing permissions and limitations
%% under the License.
%%
%% -------------------------------------------------------------------
-module(bitcask_io).
-compile(export_all).

file_open(Filename, Opts) ->
    M = file_module(),
    M:file_open(Filename, Opts).

file_close(Ref) ->
    M = file_module(),
    M:file_close(Ref).

file_sync(Ref) ->
    M = file_module(),
    M:file_sync(Ref).

file_pread(Ref, Offset, Size) ->
    M = file_module(),
    M:file_pread(Ref, Offset, Size).

file_pwrite(Ref, Offset, Bytes) ->
    M = file_module(),
    M:file_pwrite(Ref, Offset, Bytes).

file_read(Ref, Size) ->
    M = file_module(),
    M:file_read(Ref, Size).

file_write(Ref, Bytes) ->
    M = file_module(),
    M:file_write(Ref, Bytes).

file_seekbof(Ref) ->
    M = file_module(),
    M:file_seekbof(Ref).

file_position(Ref, Position) ->
    M = file_module(),
    M:file_position(Ref, Position).

file_module() ->
    case get(bitcask_file_mod) of
        undefined ->
            Mod = determine_file_module(),
            put(bitcask_file_mod, Mod),
            Mod;
        Mod ->
            Mod
    end.

-ifdef(TEST).
determine_file_module() ->
    case application:get_env(bitcask, io_mode) of
        {ok, erlang} ->
            bitcask_file;
        {ok, nif} ->
            bitcask_nifs;
        _ ->
            Mode = case os:getenv("BITCASK_IO_MODE") of
                       false    -> 'erlang';
                       "erlang" -> 'erlang';
                       "nif"    -> 'nif'
                    end,
            application:set_env(bitcask, io_mode, Mode),
            determine_file_module()
    end.
-else.
determine_file_module() ->
    case application:get_env(bitcask, io_mode) of
        {ok, erlang} ->
            bitcask_file;
        {ok, nif} ->
            bitcask_nifs;
        _ ->
<<<<<<< HEAD
            bitcask_file
    end.
-endif.
=======
            Mode = case os:getenv("BITCASK_IO_MODE") of
                       false    -> 'erlang';
                       "erlang" -> 'erlang';
                       "nif"    -> 'nif'
                    end,
            application:set_env(bitcask, io_mode, Mode),
            determine_file_module()
    end.
>>>>>>> 53a270fb
<|MERGE_RESOLUTION|>--- conflicted
+++ resolved
@@ -92,11 +92,6 @@
         {ok, nif} ->
             bitcask_nifs;
         _ ->
-<<<<<<< HEAD
-            bitcask_file
-    end.
--endif.
-=======
             Mode = case os:getenv("BITCASK_IO_MODE") of
                        false    -> 'erlang';
                        "erlang" -> 'erlang';
@@ -105,4 +100,4 @@
             application:set_env(bitcask, io_mode, Mode),
             determine_file_module()
     end.
->>>>>>> 53a270fb
+-endif.