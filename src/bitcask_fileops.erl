%% -------------------------------------------------------------------
%%
%% bitcask: Eric Brewer-inspired key/value store
%%
%% Copyright (c) 2007-2010 Basho Technologies, Inc.  All Rights Reserved.
%%
%% This file is provided to you under the Apache License,
%% Version 2.0 (the "License"); you may not use this file
%% except in compliance with the License.  You may obtain
%% a copy of the License at
%%
%%   http://www.apache.org/licenses/LICENSE-2.0
%%
%% Unless required by applicable law or agreed to in writing,
%% software distributed under the License is distributed on an
%% "AS IS" BASIS, WITHOUT WARRANTIES OR CONDITIONS OF ANY
%% KIND, either express or implied.  See the License for the
%% specific language governing permissions and limitations
%% under the License.
%%
%% -------------------------------------------------------------------

%% @doc Basic file i/o operations for bitcask.
-module(bitcask_fileops).

-export([create_file/3,
         open_file/1,
         open_file/2,
         close/1,
         close_all/1,
         close_for_writing/1,
         data_file_tstamps/1,
         write/4,
         read/3,
         sync/1,
         delete/1,
         fold/3,
         fold_keys/3, fold_keys/4,
         mk_filename/2,
         filename/1,
         hintfile_name/1,
         file_tstamp/1,
         check_write/4,
         un_write/1]).
-export([read_file_info/1, write_file_info/2, is_file/1]).

-include_lib("kernel/include/file.hrl").

-include("bitcask.hrl").

-define(HINT_RECORD_SZ, 18). % Tstamp(4) + KeySz(2) + TotalSz(4) + Offset(8)

-ifdef(PULSE).
-compile({parse_transform, pulse_instrument}).
-endif.

-ifdef(TEST).
-ifdef(EQC).
-include_lib("eqc/include/eqc.hrl").
-include_lib("eqc/include/eqc_fsm.hrl").
-endif.
-compile(export_all).
-endif.
-include_lib("eunit/include/eunit.hrl").

%% @doc Open a new file for writing.
%% Called on a Dirname, will open a fresh file in that directory.
-spec create_file(Dirname :: string(), Opts :: [any()],
                  reference()) -> 
                         {ok, #filestate{}} | {error, term()}.

create_file(DirName, Opts0, Keydir) ->
    Opts = [create|Opts0],
    case get_create_lock(DirName) of
        {ok, Lock} ->
            try 
                {ok, Newest} = bitcask_nifs:increment_file_id(Keydir),

                Filename = mk_filename(DirName, Newest),
                ok = ensure_dir(Filename),

                %% Check for o_sync strategy and add to opts
                FinalOpts = 
                    case bitcask:get_opt(sync_strategy, Opts) of
                        o_sync ->
                            [o_sync | Opts];
                        _ ->
                            Opts
                    end,

                {ok, FD} = bitcask_io:file_open(Filename, FinalOpts),
                HintFD = open_hint_file(Filename, FinalOpts),
                {ok, #filestate{mode = read_write,
                                filename = Filename,
                                tstamp = file_tstamp(Filename),
                                hintfd = HintFD, fd = FD, ofs = 0}}
            catch Error:Reason ->
                    %% if we fail somehow, do we need to nuke any partial
                    %% state?
                    {Error, Reason}
            after
                bitcask_lockops:release(Lock)
            end;
        Else ->
            Else
    end.            

get_create_lock(DirName) ->
    get_create_lock(DirName, 100).

get_create_lock(_DirName, 0) ->
    error(lock_failure);
get_create_lock(DirName, N) -> 
    timer:sleep(100-N),
    case bitcask_lockops:acquire(create, DirName) of
        {ok, Lock} ->
            {ok, Lock};
        {error, locked} ->
            get_create_lock(DirName, N - 1);
        {error, _} = Else ->
            Else
    end.
   
    
%% @doc Open an existing file for reading.
%% Called with fully-qualified filename.
-spec open_file(Filename :: string()) -> {ok, #filestate{}} | {error, any()}.
open_file(Filename) ->
    open_file(Filename, readonly).

open_file(Filename, append) ->
    case bitcask_io:file_open(Filename, []) of
        {ok, FD} ->
            case bitcask_io:file_position(FD, {eof, 0}) of
                {ok, 0} ->
                    % File was deleted and we just opened a new one, undo.
                    bitcask_io:file_close(FD),
                    _ = file:delete(Filename),
                    {error, enoent};
                {ok, Ofs} ->
                    case reopen_hintfile(Filename) of
                        {error, enoent} ->
                            bitcask_io:file_close(FD),
                            {error, enoent};
                        {undefined, _} ->
                            bitcask_io:file_close(FD),
                            {error, enoent};
                        {HintFD, HintCRC} ->
                            {ok,
                             #filestate{mode = read_write,
                                        filename = Filename,
                                        tstamp = file_tstamp(Filename),
                                        fd = FD,
                                        hintfd = HintFD,
                                        hintcrc = HintCRC,
                                        ofs = Ofs
                                       }}
                    end
            end;
        {error, _Reason} = Err ->
            Err
    end;
open_file(Filename, readonly) ->
    case bitcask_io:file_open(Filename, [readonly]) of
        {ok, FD} ->
            {ok, #filestate{mode = read_only,
                            filename = Filename, tstamp = file_tstamp(Filename),
                            fd = FD, ofs = 0}};
        {error, Reason} ->
            {error, Reason}
    end.

% Re-open hintfile for appending.
-spec reopen_hintfile(string() | #filestate{}) ->
    {error, enoent} | {HintFD::port() | undefined, CRC :: non_neg_integer()}.
reopen_hintfile(Filename) ->
    case  (catch open_hint_file(Filename, [])) of
        couldnt_open_hintfile ->
            {undefined, 0};
        HintFD ->
            HintFilename = hintfile_name(Filename),
            {ok, HintI} = read_file_info(HintFilename),
            HintSize = HintI#file_info.size,
            case bitcask_io:file_position(HintFD, HintSize) of
                {ok, 0} ->
                    bitcask_io:file_close(HintFD),
                    _ = file:delete(HintFilename),
                    {error, enoent};
                {ok, _FileSize} ->
                    prepare_hintfile_for_append(HintFD)
            end
    end.

% Removes the final CRC record so more records can be added to the file.
-spec prepare_hintfile_for_append(HintFD :: port()) ->
    {HintFD :: port() | undefined, CRC :: non_neg_integer()}.
prepare_hintfile_for_append(HintFD) ->
    case bitcask_io:file_position(HintFD,
                                  {eof, -?HINT_RECORD_SZ}) of
        {ok, _} ->
            case read_crc(HintFD) of
                error ->
                    bitcask_io:file_close(HintFD),
                    {undefined, 0};
                HintCRC ->
                    bitcask_io:file_position(HintFD,
                                             {eof, -?HINT_RECORD_SZ}),
                    bitcask_io:file_truncate(HintFD),
                    {HintFD, HintCRC}
            end;
        _ ->
            bitcask_io:file_close(HintFD),
            {undefined, 0}
    end.

%% @doc Use when done writing a file.  (never open for writing again)
-spec close(#filestate{} | fresh | undefined) -> ok.
close(fresh) -> ok;
close(undefined) -> ok;
close(State = #filestate{ fd = FD }) ->
    _ = close_hintfile(State),
    bitcask_io:file_close(FD),
    ok.

%% @doc Use when closing multiple files.  (never open for writing again)
-spec close_all([#filestate{} | fresh | undefined]) -> ok.
close_all(FileStates) ->
    lists:foreach(fun ?MODULE:close/1, FileStates),
    ok.

%% @doc Close a file for writing, but leave it open for reads.
-spec close_for_writing(#filestate{} | fresh | undefined) -> #filestate{} | ok.
close_for_writing(fresh) -> ok;
close_for_writing(undefined) -> ok;
close_for_writing(State = #filestate{ mode = read_write, fd = Fd }) ->
    S2 = close_hintfile(State),
    bitcask_io:file_sync(Fd),
    S2#filestate { mode = read_only }.

close_hintfile(State = #filestate { hintfd = undefined }) ->
    State;
close_hintfile(State = #filestate { hintfd = HintFd, hintcrc = HintCRC }) ->
    %% Write out CRC check at end of hint file.  Write with an empty key, zero
    %% timestamp and offset as large as the file format supports so opening with
    %% an older version of bitcask will just reject the record at the end of the
    %% hintfile and otherwise work normally.
    Iolist = hintfile_entry(<<>>, 0, 0, ?MAXOFFSET_V2, HintCRC),
    _ = bitcask_io:file_write(HintFd, Iolist),
    _ = bitcask_io:file_sync(HintFd),
    _ = bitcask_io:file_close(HintFd),
    State#filestate { hintfd = undefined, hintcrc = 0 }.

%% Build a list of {tstamp, filename} for all files in the directory that
%% match our regex. 
-spec data_file_tstamps(Dirname :: string()) -> [{integer(), string()}].
data_file_tstamps(Dirname) ->
    case list_dir(Dirname) of
        {ok, Files} ->
            lists:foldl(
              fun(Filename, Acc) ->
                      case string:tokens(Filename, ".") of
                          [TSString, _, "data"] ->
                              [{list_to_integer(TSString), 
                                filename:join(Dirname, Filename)}
                                | Acc];
                          _ ->
                              Acc
                      end
              end,
              [], Files)
    end.

%% @doc Use only after merging, to permanently delete a data file.
-spec delete(#filestate{}) -> ok | {error, atom()}.
delete(#filestate{ filename = FN } = State) ->
    _ = file:delete(FN),
    case has_hintfile(State) of
        true ->
            file:delete(hintfile_name(State));
        false ->
            ok
    end.

%% @doc Write a Key-named binary data field ("Value") to the Filestate.
-spec write(#filestate{}, 
            Key :: binary(), Value :: binary(), Tstamp :: integer()) ->
        {ok, #filestate{}, Offset :: integer(), Size :: integer()} |
        {error, read_only}.
write(#filestate { mode = read_only }, _K, _V, _Tstamp) ->
    {error, read_only};
write(Filestate=#filestate{fd = FD, hintfd = HintFD, 
                           hintcrc = HintCRC0, ofs = Offset},
      Key, Value, Tstamp) ->
    KeySz = size(Key),
    true = (KeySz =< ?MAXKEYSIZE),
    ValueSz = size(Value),
    true = (ValueSz =< ?MAXVALSIZE),

    %% Setup io_list for writing -- avoid merging binaries if we can help it
    Bytes0 = [<<Tstamp:?TSTAMPFIELD>>, <<KeySz:?KEYSIZEFIELD>>,
              <<ValueSz:?VALSIZEFIELD>>, Key, Value],
    Bytes  = [<<(erlang:crc32(Bytes0)):?CRCSIZEFIELD>> | Bytes0],
    %% Store the full entry in the data file
<<<<<<< HEAD
    ok = bitcask_io:file_pwrite(FD, Offset, Bytes),
    %% Create and store the corresponding hint entry
    TotalSz = iolist_size(Bytes),
    TombInt = case bitcask:is_tombstone(Value) of
                  true  -> 1;
                  false -> 0
              end,
    Iolist = hintfile_entry(Key, Tstamp, TombInt, Offset, TotalSz),
    case HintFD of
        undefined ->
            ok;
        _ ->
            ok = bitcask_io:file_write(HintFD, Iolist)
    end,
    %% Record our final offset
    HintCRC = erlang:crc32(HintCRC0, Iolist), % compute crc of hint
    {ok, Filestate#filestate{ofs = Offset + TotalSz,
                             hintcrc = HintCRC,
                             l_ofs = Offset,
                             l_hbytes = iolist_size(Iolist),
                             l_hintcrc = HintCRC0}, Offset, TotalSz}.
=======
    try
        ok = bitcask_io:file_pwrite(FD, Offset, Bytes),
        %% Create and store the corresponding hint entry
        TotalSz = KeySz + ValueSz + ?HEADER_SIZE,
        TombInt = case bitcask:is_tombstone(Value) of
                      true  -> 1;
                      false -> 0
                  end,
        Iolist = hintfile_entry(Key, Tstamp, TombInt, Offset, TotalSz),
        ok = bitcask_io:file_write(HintFD, Iolist),
        %% Record our final offset
        TotalSz = iolist_size(Bytes),
        HintCRC = erlang:crc32(HintCRC0, Iolist), % compute crc of hint
        {ok, Filestate#filestate{ofs = Offset + TotalSz,
                                 hintcrc = HintCRC,
                                 l_ofs = Offset,
                                 l_hbytes = iolist_size(Iolist),
                                 l_hintcrc = HintCRC0}, Offset, TotalSz}
    catch
        error:{badmatch,Error} ->
            Error
    end.
>>>>>>> 25cf7b62

%% WARNING: We can only undo the last write.
un_write(Filestate=#filestate{fd = FD, hintfd = HintFD, 
                              l_ofs = LastOffset,
                              l_hbytes = LastHintBytes,
                              l_hintcrc = LastHintCRC}) ->
    {ok, _O2} = bitcask_io:file_position(FD, LastOffset),
    ok = bitcask_io:file_truncate(FD),
    {ok, 0} = bitcask_io:file_position(FD, 0),
    {ok, _HO2} = bitcask_io:file_position(HintFD, {cur, -LastHintBytes}),
    ok = bitcask_io:file_truncate(HintFD),
    {ok, Filestate#filestate{ofs = LastOffset,
                             hintcrc = LastHintCRC}}.

%% @doc Given an Offset and Size, get the corresponding k/v from Filename.
-spec read(Filename :: string() | #filestate{}, Offset :: integer(),
           Size :: integer()) ->
        {ok, Key :: binary(), Value :: binary()} |
        {error, bad_crc} | {error, atom()}.
read(Filename, Offset, Size) when is_list(Filename) ->
    case open_file(Filename) of
        {ok, Fstate} ->
            read(Fstate, Offset, Size);
        {error, Reason} ->
            {error, Reason}
    end;
read(#filestate { fd = FD }, Offset, Size) ->
    case bitcask_io:file_pread(FD, Offset, Size) of
        {ok, <<Crc32:?CRCSIZEFIELD/unsigned, Bytes/binary>>} ->
            %% Verify the CRC of the data
            case erlang:crc32(Bytes) of
                Crc32 ->
                    %% Unpack the actual data
                    <<_Tstamp:?TSTAMPFIELD,
                     KeySz:?KEYSIZEFIELD, ValueSz:?VALSIZEFIELD,
                     Key:KeySz/bytes, Value:ValueSz/bytes>> = Bytes,
                    {ok, Key, Value};
                _BadCrc ->
                    {error, bad_crc}
            end;
        eof ->
            {error, eof};
        {error, Reason} ->
            {error, Reason}
    end.

%% @doc Call the OS's fsync(2) system call on the cask and hint files.
-spec sync(#filestate{}) -> ok.
sync(#filestate { mode = read_write, fd = Fd, hintfd = HintFd }) ->
    ok = bitcask_io:file_sync(Fd),
    ok = bitcask_io:file_sync(HintFd).

-spec fold(fresh | #filestate{},
           fun((binary(), binary(), integer(),
                {list(), integer(), integer(), integer()}, any()) -> any()),
           any()) ->
        any() | {error, any()}.
fold(fresh, _Fun, Acc) -> Acc;
fold(#filestate { fd=Fd, filename=Filename, tstamp=FTStamp }, Fun, Acc0) ->
    %% TODO: Add some sort of check that this is a read-only file
    ok = bitcask_io:file_seekbof(Fd),
    case fold_file_loop(Fd, fun fold_int_loop/6, Fun, Acc0,
                        {Filename, FTStamp, 0, 0}) of
        {error, Reason} ->
            {error, Reason};
        Acc -> Acc
    end.

-type key_fold_fun() :: fun((binary(), integer(), {integer(), integer()}, any()) -> any()).
-type key_fold_mode() :: datafile | hintfile | default | recovery.
-spec fold_keys(fresh | #filestate{}, key_fold_fun(), any()) ->
        any() | {error, any()}.
fold_keys(fresh, _Fun, Acc) -> Acc;
fold_keys(State, Fun, Acc) ->
    fold_keys(State, Fun, Acc, default).

-spec fold_keys(fresh | #filestate{}, key_fold_fun(), any(), key_fold_mode()) ->
        any() | {error, any()}.
fold_keys(#filestate { fd = Fd } = _State, Fun, Acc, datafile) ->
    fold_keys_loop(Fd, 0, Fun, Acc);
fold_keys(#filestate { fd = _Fd } = State, Fun, Acc, hintfile) ->
    fold_hintfile(State, Fun, Acc);
fold_keys(State, Fun, Acc, Mode) ->
    fold_keys(State, Fun, Acc, Mode, has_hintfile(State)).

fold_keys(State, Fun, Acc, default, true) ->
    fold_hintfile(State, Fun, Acc);
fold_keys(#filestate{fd = Fd}, Fun, Acc, default, false) ->
    fold_keys_loop(Fd, 0, Fun, Acc);
fold_keys(State, Fun, Acc, recovery, true) ->
    fold_keys(State, Fun, Acc, recovery, true, has_valid_hintfile(State));
fold_keys(#filestate{fd = Fd}, Fun, Acc, recovery, false) ->
            fold_keys_loop(Fd, 0, Fun, Acc).

fold_keys(#filestate{fd=Fd}=State, Fun, Acc, recovery, _, true) ->
    case fold_hintfile(State, Fun, Acc) of
        {error, {trunc_hintfile, Acc0}} ->
            Acc0;
        {error, Reason} ->
            HintFile = hintfile_name(State),
            error_logger:warning_msg("Hintfile '~s' failed fold: ~p\n",
                                     [HintFile, Reason]),
            fold_keys_loop(Fd, 0, Fun, Acc);
        Acc1 ->
            Acc1
    end;
fold_keys(#filestate{fd=Fd}=State, Fun, Acc, recovery, _, false) ->
    HintFile = hintfile_name(State),
    error_logger:warning_msg("Hintfile '~s' invalid\n",
                             [HintFile]),
    fold_keys_loop(Fd, 0, Fun, Acc).

-spec mk_filename(string(), integer()) -> string().
mk_filename(Dirname, Tstamp) ->
    filename:join(Dirname,
                  lists:concat([integer_to_list(Tstamp),".bitcask.data"])).

-spec filename(#filestate{}) -> string().
filename(#filestate { filename = Fname }) ->
    Fname.

-spec hintfile_name(string() | #filestate{}) -> string().
hintfile_name(Filename) when is_list(Filename) ->
    filename:rootname(Filename, ".data") ++ ".hint";
hintfile_name(#filestate { filename = Fname }) ->
    hintfile_name(Fname).

-spec file_tstamp(#filestate{} | string()) -> integer().
file_tstamp(#filestate{tstamp=Tstamp}) ->
    Tstamp;
file_tstamp(Filename) when is_list(Filename) ->
    list_to_integer(filename:basename(Filename, ".bitcask.data")).

-spec check_write(fresh | #filestate{}, binary(), non_neg_integer(), integer()) ->
      fresh | wrap | ok.
check_write(fresh, _Key, _ValSize, _MaxSize) ->
    %% for the very first write, special-case
    fresh;
check_write(#filestate { ofs = Offset }, Key, ValSize, MaxSize) ->
    Size = ?HEADER_SIZE + size(Key) + ValSize,
    case (Offset + Size) > MaxSize of
        true ->
            wrap;
        false ->
            ok
    end.

has_hintfile(#filestate { filename = Fname }) ->
    is_file(hintfile_name(Fname)).

%% Return true if there is a hintfile and it has
%% a valid CRC check
has_valid_hintfile(State) ->
    HintFile = hintfile_name(State),
    case bitcask_io:file_open(HintFile, [readonly, read_ahead]) of
        {ok, HintFd} ->
            {ok, HintI} = read_file_info(HintFile),
            HintSize = HintI#file_info.size,
            hintfile_validate_loop(HintFd, 0, HintSize);
        _ ->
            false
    end.

hintfile_validate_loop(Fd, CRC0, Rem) ->
    {ReadLen, HasCRC} = 
        case Rem =< ?CHUNK_SIZE of
            true ->
                case Rem < ?HINT_RECORD_SZ of
                    true -> 
                        {0, error};
                    false -> 
                        {Rem - ?HINT_RECORD_SZ, true}
                end;
            false ->
                {?CHUNK_SIZE, false}
        end,
            
    case bitcask_io:file_read(Fd, ReadLen) of
        {ok, Bytes} ->
            case HasCRC of
                true ->
                    ExpectCRC = read_crc(Fd),
                    CRC = erlang:crc32(CRC0, Bytes),
                    ExpectCRC =:= CRC;
                false ->
                    hintfile_validate_loop(Fd, 
                                           erlang:crc32(CRC0, Bytes),
                                           Rem - ReadLen);
                error -> 
                    false                        
            end;
        _ -> false
    end.
        
read_crc(Fd) ->
    case bitcask_io:file_read(Fd, ?HINT_RECORD_SZ) of
        {ok, <<0:?TSTAMPFIELD, 
               0:?KEYSIZEFIELD,
               ExpectCRC:?TOTALSIZEFIELD, 
               _TombInt:?TOMBSTONEFIELD_V2,
               (?MAXOFFSET_V2):?OFFSETFIELD_V2>>} ->
            ExpectCRC;
        _ -> error
    end.
        

%% ===================================================================
%% Internal functions
%% ===================================================================

fold_int_loop(_Bytes, _Fun, Acc, _Consumed, {Filename, _, Offset, 20}, _EOI) ->
    error_logger:error_msg("fold_loop: CRC error limit at file ~p offset ~p\n",
                           [Filename, Offset]),
    {done, Acc};
fold_int_loop(<<Crc32:?CRCSIZEFIELD, Tstamp:?TSTAMPFIELD, 
                KeySz:?KEYSIZEFIELD, ValueSz:?VALSIZEFIELD, 
                Key:KeySz/bytes, Value:ValueSz/bytes, Rest/binary>>,
              Fun, Acc0, Consumed0, 
              {Filename, FTStamp, Offset, CrcSkipCount}, 
              EOI) ->
    TotalSz = KeySz + ValueSz + ?HEADER_SIZE,
    case erlang:crc32([<<Tstamp:?TSTAMPFIELD, KeySz:?KEYSIZEFIELD, 
                         ValueSz:?VALSIZEFIELD>>, Key, Value]) of 
        Crc32 ->
            PosInfo = {Filename, FTStamp, Offset, TotalSz},
            Acc = Fun(Key, Value, Tstamp, PosInfo, Acc0),
            fold_int_loop(Rest, Fun, Acc, Consumed0 + TotalSz,
                          {Filename, FTStamp, Offset + TotalSz, 
                           CrcSkipCount}, EOI);
        _ ->
            error_logger:error_msg("fold_loop: CRC error at file ~s offset ~p, "
                                   "skipping ~p bytes\n", 
                                   [Filename, Offset, TotalSz]),
            fold_int_loop(Rest, Fun, Acc0, Consumed0 + TotalSz,
                          {Filename, FTStamp, Offset + TotalSz,
                           CrcSkipCount + 1}, EOI)
    end;
fold_int_loop(<<>>, _Fun, Acc, Consumed, _Args, EOI) when EOI =:= true ->
    {done, Acc, Consumed};
fold_int_loop(_Bytes, _Fun, Acc, Consumed, Args, EOI) when EOI =:= false ->
    {more, Acc, Consumed, Args};
fold_int_loop(Bytes, _Fun, Acc, _Consumed, _Args, EOI) when EOI =:= true -> 
    error_logger:error_msg("Trailing data, discarding (~p bytes)\n",
                           [size(Bytes)]),
    {done, Acc}.

fold_keys_loop(Fd, Offset, Fun, Acc0) ->
    case bitcask_io:file_position(Fd, Offset) of 
        {ok, Offset} -> ok;
        Other -> error(Other)
    end,
    
    case fold_file_loop(Fd, fun fold_keys_int_loop/6, Fun, Acc0, {Offset, 0}) of
        {error, Reason} ->
            {error, Reason};
        Acc -> Acc
    end.

fold_keys_int_loop(<<_Crc32:?CRCSIZEFIELD, Tstamp:?TSTAMPFIELD, 
                     KeySz:?KEYSIZEFIELD, ValueSz:?VALSIZEFIELD, 
                     Key:KeySz/bytes, Value:ValueSz/bytes,
                     Rest/binary>>, 
                   Fun, Acc0, Consumed0, 
                   {Offset, AvgValSz0}, 
                   EOI) ->
    TotalSz = KeySz + ValueSz + ?HEADER_SIZE,
    PosInfo = {Offset, TotalSz},
    Consumed = Consumed0 + TotalSz,
    AvgValSz = (AvgValSz0 + ValueSz) div 2,
    KeyPlus = case bitcask:is_tombstone(Value) of
                  true  -> {tombstone, Key};
                  false -> Key
              end,
    Acc = Fun(KeyPlus, Tstamp, PosInfo, Acc0),
    fold_keys_int_loop(Rest, Fun, Acc, Consumed, 
                       {Offset + TotalSz, AvgValSz}, EOI);
%% in the case where values are very large, we don't actually want to
%% get a larger binary if we don't have to, so just issue a skip.
fold_keys_int_loop(<<_Crc32:?CRCSIZEFIELD, Tstamp:?TSTAMPFIELD,
                     KeySz:?KEYSIZEFIELD, ValueSz:?VALSIZEFIELD,
                     Key:KeySz/bytes,
                     _Rest/binary>>,
                   Fun, Acc0, _Consumed0,
                   {Offset, AvgValSz0},
                   _EOI) when ValueSz > ?MAX_TOMBSTONE_SIZE,
                              AvgValSz0 > ?CHUNK_SIZE ->
    TotalSz = KeySz + ValueSz + ?HEADER_SIZE,
    PosInfo = {Offset, TotalSz},
    Acc = Fun(Key, Tstamp, PosInfo, Acc0),
    AvgValSz = (AvgValSz0 + ValueSz) div 2,
    NewPos = Offset + TotalSz,
    {skip, Acc, NewPos, {NewPos, AvgValSz}};
fold_keys_int_loop(<<>>, _Fun, Acc, Consumed, _Args, EOI) when EOI =:= true ->
    {done, Acc, Consumed};
fold_keys_int_loop(_Bytes, _Fun, Acc, Consumed, Args, EOI) when EOI =:= false ->
    {more, Acc, Consumed, Args};
fold_keys_int_loop(Bytes, _Fun, Acc, _Consumed, _Args, EOI) when EOI =:= true ->
    error_logger:error_msg("Bad datafile entry 1: ~p\n", [Bytes]),
    {done, Acc}.


fold_hintfile(State, Fun, Acc0) ->
    HintFile = hintfile_name(State),
    case bitcask_io:file_open(HintFile, [readonly, read_ahead]) of
        {ok, HintFd} ->
            try
                {ok, DataI} = read_file_info(State#filestate.filename),
                DataSize = DataI#file_info.size,
                case fold_file_loop(HintFd, fun fold_hintfile_loop/6, Fun, Acc0, 
                                    {DataSize, HintFile}) of 
                    {error, Reason} ->
                        {error, Reason};
                    Acc ->
                        Acc
                end
            after
                bitcask_io:file_close(HintFd)
            end;
        {error, Reason} ->
            {error, {fold_hintfile, Reason}}
    end.

%% conditional end match here, checking that we get the expected CRC-containing
%% hint record, three-tuple done indicates that we've exhausted all bytes, or
%% it's an error
fold_hintfile_loop(<<0:?TSTAMPFIELD, 0:?KEYSIZEFIELD,
                     _ExpectCRC:?TOTALSIZEFIELD,
                     _TombInt:?TOMBSTONEFIELD_V2, (?MAXOFFSET_V2):?OFFSETFIELD_V2>>,
                   _Fun, Acc, Consumed, _Args, EOI) when EOI =:= true ->
    {done, Acc, Consumed + ?HINT_RECORD_SZ};
%% main work loop here, containing the full match of hint record and key.
%% if it gets a match, it proceeds to recurse over the rest of the big
%% binary
fold_hintfile_loop(<<Tstamp:?TSTAMPFIELD, KeySz:?KEYSIZEFIELD,
                     TotalSz:?TOTALSIZEFIELD,
                     TombInt:?TOMBSTONEFIELD_V2, Offset:?OFFSETFIELD_V2,
                     Key:KeySz/bytes, Rest/binary>>, 
                   Fun, Acc0, Consumed0, {DataSize, HintFile} = Args,
                   EOI) ->
    case Offset + TotalSz =< DataSize + 1 of 
        true ->
            PosInfo = {Offset, TotalSz},
            KeyPlus = if TombInt == 1 -> {tombstone, Key};
                         true         -> Key
                      end,
            Acc = Fun(KeyPlus, Tstamp, PosInfo, Acc0),
            Consumed = KeySz + ?HINT_RECORD_SZ + Consumed0,
            fold_hintfile_loop(Rest, Fun, Acc, 
                               Consumed, Args, EOI);
        false ->
            error_logger:warning_msg("Hintfile '~s' contains pointer ~p ~p "
                                     "that is greater than total data size ~p\n",
                                     [HintFile, Offset, TotalSz, DataSize]),
            {error, {trunc_hintfile, Acc0}}
    end;
%% error case where we've gotten to the end of the file without the CRC match
fold_hintfile_loop(<<>>, _Fun, Acc, _Consumed, _Args, EOI) when EOI =:= true ->
    case application:get_env(bitcask, require_hint_crc)  of
        {ok, true} ->
            {error, {incomplete_hint, 4}};
        _ ->
            {done, Acc}
    end;
%% catchall case where we don't get enough bytes from fold_file_loop
fold_hintfile_loop(_Bytes, _Fun, _Acc0, _Consumed0, _Args, EOI) 
  when EOI =:= true ->
    {error, {incomplete_hint, 5}};
fold_hintfile_loop(_Bytes, _Fun, Acc0, Consumed0, Args, _EOI) ->
    {more, Acc0, Consumed0, Args}.


%% @doc scaffolding for faster folds over large files.
%% The somewhat tricky thing here is the FoldFn, which is a /6
%% that does all the actual work.  see fold_hintfile_loop as a 
%% commented example
-spec fold_file_loop(port(), 
                     fun((binary(), fun(), any(), integer(),
                          any(), true | false) -> 
                                {more, any(), integer(), any()} |
                                {done, any()} |
                                {done, any(), integer()} |
                                {skip, any(), integer(), any()} |
                                {error, any()}),
                     fun(), any(), any()) -> 
                            {error, any()} | any().
fold_file_loop(Fd, FoldFn, IntFoldFn, Acc, Args) ->
    fold_file_loop(Fd, FoldFn, IntFoldFn, Acc, Args, none, ?CHUNK_SIZE).

fold_file_loop(Fd, FoldFn, IntFoldFn, Acc0, Args0, Prev0, ChunkSz0) ->
    %% analyze what happened in the last loop to determine whether or 
    %% not to change the read size. This is an optimization for large values
    %% in datafile folds and key folds
    {Prev, ChunkSz}
        = case Prev0 of 
              none -> {<<>>, ChunkSz0};
              %if we're skipping around, we're likely too big
              skip -> 
                  CS = case ChunkSz0 >= (?MIN_CHUNK_SIZE * 2) of
                           true -> ChunkSz0 div 2;
                           false -> ?MIN_CHUNK_SIZE
                       end,
                  {<<>>, CS};
              Other -> 
                  CS = case byte_size(Other) of
                           %% to avoid having to rescan the same 
                           %% binaries over and over again.
                           N when N >= ?MAX_CHUNK_SIZE ->
                               ?MAX_CHUNK_SIZE;
                           N when N > ChunkSz0 ->
                               ChunkSz0 * 2;
                           _ -> ChunkSz0
                       end,
                  {Other, CS}
          end,
    case bitcask_io:file_read(Fd, ChunkSz) of
        {ok, <<Bytes0/binary>>} ->
            Bytes = <<Prev/binary, Bytes0/binary>>,
            case FoldFn(Bytes, IntFoldFn, Acc0, 0, Args0, 
                        byte_size(Bytes0) /= ChunkSz) of
                %% foldfuns should return more when they don't have enough
                %% bytes to satisfy their main binary match.
                {more, Acc, Consumed, Args} ->
                    Rest = 
                        case Consumed > byte_size(Bytes) of
                            true -> <<>>;
                            false ->
                                <<_:Consumed/bytes, R/binary>> = Bytes,
                                R
                        end,
                    fold_file_loop(Fd, FoldFn, IntFoldFn, 
                                   Acc, Args, Rest, ChunkSz);
                %% foldfuns should return skip when they have no need for 
                %% the rest of the binary that they've been handed.
                %% see fold_int_loop for proper usage.
                {skip, Acc, SkipTo, Args} ->
                    case bitcask_io:file_position(Fd, SkipTo) of
                        {ok, SkipTo} ->
                            fold_file_loop(Fd, FoldFn, IntFoldFn, 
                                           Acc, Args, skip, ChunkSz);
                        {error, Reason} ->
                            {error, Reason};
                        Other1 ->
                            {error, {file_fold_error, Other1}}
                    end;
                %% the done two tuple is returned when we want to be 
                %% unconditionally successfully finished, i.e. trailing data 
                %% is a non-fatal error
                {done, Acc} ->
                    Acc;
                %% three tuple done requires full consumption of all bytes given
                %% to the internal fold function, to satisfy the pre-existing 
                %% semantics of hintfile folds.
                {done, Acc, Consumed} ->
                    case Consumed =:= byte_size(Bytes) of 
                        true -> Acc;
                        false -> 
                            {error, {partial_fold, Consumed, Bytes, Bytes0}}
                    end;
                {error, Reason} ->
                    {error, Reason}
            end;
        eof ->
            Acc0;
        {error, Reason} ->
            {error, Reason}
    end.

open_hint_file(Filename, FinalOpts) ->
    open_hint_file(Filename, FinalOpts, 10).
    
open_hint_file(_Filename, _FinalOpts, 0) ->
    throw(couldnt_open_hintfile);
open_hint_file(Filename, FinalOpts, Count) ->
    case bitcask_io:file_open(hintfile_name(Filename), FinalOpts) of 
        {ok, FD} ->
            FD;
        {error, eexist} -> 
            timer:sleep(50),
            open_hint_file(Filename, FinalOpts, Count - 1)
    end.

hintfile_entry(Key, Tstamp, TombInt, Offset, TotalSz) ->
    KeySz = size(Key),
    [<<Tstamp:?TSTAMPFIELD, KeySz:?KEYSIZEFIELD, TotalSz:?TOTALSIZEFIELD,
       TombInt:?TOMBSTONEFIELD_V2, Offset:?OFFSETFIELD_V2>>, Key].

%% ===================================================================
%% file/filelib avoidance code.
%% ===================================================================

read_file_info(FileName) ->
    prim_file:read_file_info(FileName).

write_file_info(FileName, Info) ->
    prim_file:write_file_info(FileName, Info).

is_file(File) ->
    case read_file_info(File) of
        {ok, #file_info{type=regular}} ->
            true;
        {ok, #file_info{type=directory}} ->
            true;
        _ ->
            false
    end.

is_dir(File) ->
    case read_file_info(File) of
        {ok, #file_info{type=directory}} ->
            true;
        _ ->
            false
    end.

ensure_dir("/") ->
    ok;
ensure_dir(F) ->
    Dir = filename:dirname(F),
    case is_dir(Dir) of
        true ->
            ok;
        false when Dir =:= F ->
            %% Protect against infinite loop
            {error,einval};
        false ->
            _ = ensure_dir(Dir),
            %% this is rare enough that the serialization 
            %% isn't super important, maybe
            case file:make_dir(Dir) of
                {error,eexist}=EExist ->
                    case is_dir(Dir) of
                        true ->
                            ok;
                        false ->
                            EExist
                    end;
                Err ->
                    Err
            end
    end.

list_dir(Directory) ->
    Port = get_efile_port(),
    prim_file:list_dir(Port, Directory).

get_efile_port() ->
    Key = bitcask_efile_port,
    case get(Key) of
        undefined ->
            case prim_file_drv_open("efile", [binary]) of
                {ok, Port} ->
                    put(Key, Port),
                    get_efile_port();
                Err ->
                    error_logger:error_msg("get_efile_port: ~p\n", [Err]),
                    timer:sleep(1000),
                    get_efile_port()
            end;
        Port ->
            Port
    end.

prim_file_drv_open(Driver, Portopts) ->
    try erlang:open_port({spawn, Driver}, Portopts) of
        Port ->
            {ok, Port}
    catch
        error:Reason ->
            {error, Reason}
    end.
<|MERGE_RESOLUTION|>--- conflicted
+++ resolved
@@ -301,41 +301,22 @@
               <<ValueSz:?VALSIZEFIELD>>, Key, Value],
     Bytes  = [<<(erlang:crc32(Bytes0)):?CRCSIZEFIELD>> | Bytes0],
     %% Store the full entry in the data file
-<<<<<<< HEAD
-    ok = bitcask_io:file_pwrite(FD, Offset, Bytes),
-    %% Create and store the corresponding hint entry
-    TotalSz = iolist_size(Bytes),
-    TombInt = case bitcask:is_tombstone(Value) of
-                  true  -> 1;
-                  false -> 0
-              end,
-    Iolist = hintfile_entry(Key, Tstamp, TombInt, Offset, TotalSz),
-    case HintFD of
-        undefined ->
-            ok;
-        _ ->
-            ok = bitcask_io:file_write(HintFD, Iolist)
-    end,
-    %% Record our final offset
-    HintCRC = erlang:crc32(HintCRC0, Iolist), % compute crc of hint
-    {ok, Filestate#filestate{ofs = Offset + TotalSz,
-                             hintcrc = HintCRC,
-                             l_ofs = Offset,
-                             l_hbytes = iolist_size(Iolist),
-                             l_hintcrc = HintCRC0}, Offset, TotalSz}.
-=======
     try
         ok = bitcask_io:file_pwrite(FD, Offset, Bytes),
         %% Create and store the corresponding hint entry
-        TotalSz = KeySz + ValueSz + ?HEADER_SIZE,
+        TotalSz = iolist_size(Bytes),
         TombInt = case bitcask:is_tombstone(Value) of
                       true  -> 1;
                       false -> 0
                   end,
         Iolist = hintfile_entry(Key, Tstamp, TombInt, Offset, TotalSz),
-        ok = bitcask_io:file_write(HintFD, Iolist),
+        case HintFD of
+            undefined ->
+                ok;
+            _ ->
+                ok = bitcask_io:file_write(HintFD, Iolist)
+        end,
         %% Record our final offset
-        TotalSz = iolist_size(Bytes),
         HintCRC = erlang:crc32(HintCRC0, Iolist), % compute crc of hint
         {ok, Filestate#filestate{ofs = Offset + TotalSz,
                                  hintcrc = HintCRC,
@@ -346,7 +327,6 @@
         error:{badmatch,Error} ->
             Error
     end.
->>>>>>> 25cf7b62
 
 %% WARNING: We can only undo the last write.
 un_write(Filestate=#filestate{fd = FD, hintfd = HintFD, 
