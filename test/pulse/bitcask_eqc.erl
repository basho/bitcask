%%% File        : bitcask_eqc.erl
%%% Author      : Ulf Norell, Hans Svensson
%%% Description : Bitcask stress testing
%%% Created     : 19 Mar 2012 by Ulf Norell
-module(bitcask_eqc).

%% The while module is ifdef:ed, rebar should set PULSE
-ifdef(PULSE).

-compile(export_all).

-include_lib("eqc/include/eqc.hrl").
-include_lib("eqc/include/eqc_statem.hrl").

-include("../../include/bitcask.hrl").

-include_lib("eunit/include/eunit.hrl").

-compile({parse_transform, pulse_instrument}).
-compile({pulse_replace_module,
  [{application, pulse_application}]}).
%% The following functions contains side_effects but are run outside
%% PULSE, i.e. PULSE needs to leave them alone
-compile({pulse_skip,[{prop_pulse_test_,0},{really_delete_bitcask,0},{copy_bitcask_app,0}]}).
-compile({pulse_no_side_effect,[{file,'_','_'}, {erlang, now, 0}]}).

%% The token module keeps track of the currently used directory for
%% bitcask. Each test uses a fresh directory!
-define(BITCASK, token:get_name()).
%% Number of keys used in the tests
-define(NUM_KEYS, 50).
%% max_file_size given to bitcask.
-define(FILE_SIZE, 1000).
%% Signal that Bitcask is under test
-define(BITCASK_TESTING_KEY, bitcask_testing_module).

%% Used for output within EUnit...
-define(QC_FMT(Fmt, Args),
        io:format(user, Fmt, Args)).

%% And to force EUnit to output QuickCheck output...
-define(QC_OUT(P),
        eqc:on_output(fun(Str, Args) -> ?QC_FMT(Str, Args) end, P)).


-record(state,
  { handle
  , is_writer = true
  , did_fork_merge = false
  , readers = []
  }).

%% The initial state.
initial_state() ->
  #state{}.

%% Generators
key()   -> choose(1, ?NUM_KEYS).
value() -> ?LET(Bin, noshrink(binary()), ?SHRINK(Bin, [<< <<0>> || <<_>> <= Bin >>])).

key_pair() ->
  ?LET({A, B}, {key(), key()},
    list_to_tuple(lists:sort([A, B]))).

not_commands(Module, State) ->
  ?LET(Cmds, commands(Module, State),
    uncommand(Cmds)).

%% Command generator. S is the state.
command(S) ->
  frequency(
    [ {2, {call, ?MODULE, fork, [not_commands(?MODULE, #state{ is_writer = false })]}}
      || S#state.is_writer ] ++
<<<<<<< HEAD
    [ {8, {call, ?MODULE, incr_clock, []}}
=======
    [ {5, {call, ?MODULE, incr_clock, []}}
>>>>>>> 3b702049
      %% Any proc can call incr_clock
    ] ++
    [ {10, {call, ?MODULE, get, [S#state.handle, key()]}}
      || S#state.handle /= undefined ] ++
    [ {20, {call, ?MODULE, put, [S#state.handle, key(), value()]}}
      || S#state.is_writer, S#state.handle /= undefined ] ++
    [ {20, {call, ?MODULE, puts, [S#state.handle, key_pair(), value()]}}
      || S#state.is_writer, S#state.handle /= undefined ] ++
    [ {6, {call, ?MODULE, delete, [S#state.handle, key()]}}
      || S#state.is_writer, S#state.handle /= undefined ] ++
    [ {2, {call, ?MODULE, bc_open, [S#state.is_writer]}}
      || S#state.handle == undefined ] ++
    [ {2, {call, ?MODULE, sync, [S#state.handle]}}
      || S#state.handle /= undefined ] ++
    [ {1, {call, ?MODULE, fold_keys, [S#state.handle]}}
      || S#state.handle /= undefined ] ++
    [ {1, {call, ?MODULE, fold, [S#state.handle]}}
      || S#state.handle /= undefined ] ++
    [ {1, {call, ?MODULE, bc_close, [S#state.handle]}}
      || S#state.handle /= undefined ] ++
    %% [ {1, {call, ?MODULE, merge, [S#state.handle]}}
    %%   || S#state.is_writer, not S#state.did_fork_merge, S#state.handle /= undefined ] ++
    [ {12, {call, ?MODULE, fork_merge, [S#state.handle]}}
      || S#state.is_writer, S#state.handle /= undefined ] ++
    [ {0, {call, ?MODULE, join_reader, [elements(S#state.readers)]}}
      || S#state.is_writer, S#state.readers /= []] ++
    [ {1, {call, ?MODULE, kill, [elements([bitcask_merge_worker|S#state.readers])]}}
      || S#state.is_writer, S#state.handle /= undefined ] ++
    [ {12, {call, ?MODULE, needs_merge, [S#state.handle]}}
      || S#state.is_writer, S#state.handle /= undefined ] ++
    []).

%% Precondition, checked before a command is added to the command sequence.
precondition(S, {call, _, fork, _}) ->
  S#state.is_writer;
precondition(_S, {call, _, incr_clock, _}) ->
  true;
precondition(S, {call, _, get, [H, _]}) ->
  S#state.handle == H;
precondition(S, {call, _, puts, [H, _, _]}) ->
  S#state.is_writer andalso S#state.handle == H;
precondition(S, {call, _, put, [H, _, _]}) ->
  S#state.is_writer andalso S#state.handle == H;
precondition(S, {call, _, delete, [H, _]}) ->
  S#state.is_writer andalso S#state.handle == H;
precondition(S, {call, _, fork_merge, [H]}) ->
  S#state.is_writer andalso S#state.handle == H;
precondition(S, {call, _, merge, [H]}) ->
  S#state.is_writer andalso not S#state.did_fork_merge andalso S#state.handle == H;
precondition(S, {call, _, needs_merge, [H]}) ->
  S#state.is_writer andalso S#state.handle == H;
precondition(S, {call, _, join_reader, [R]}) ->
  S#state.is_writer andalso lists:member(R, S#state.readers);
precondition(S, {call, _, fold_keys, [H]}) ->
  S#state.handle == H;
precondition(S, {call, _, fold, [H]}) ->
  S#state.handle == H;
precondition(S, {call, _, sync, [H]}) ->
  S#state.handle == H;
precondition(S, {call, _, kill, [Pid]}) ->
  S#state.is_writer andalso S#state.handle /= undefined andalso
  (Pid == bitcask_merge_worker orelse lists:member(Pid, S#state.readers));
precondition(S, {call, _, bc_close, [H]}) ->
  S#state.handle == H;
precondition(S, {call, _, bc_open, [Writer]}) ->
  %% The writer can open for reading but not the other way around.
  S#state.is_writer >= Writer andalso S#state.handle == undefined.

%% Next state transformation, S is the current state and V is the result of the
%% command.
next_state(S, H, {call, _, bc_open, _}) ->
  S#state{ handle = H };
next_state(S, _, {call, _, bc_close, _}) ->
  S#state{ handle = undefined };
next_state(S, _, {call, _, join_reader, [R]}) ->
  S#state{ readers = S#state.readers -- [R] };
next_state(S, _, {call, _, fork_merge, _}) ->
  S#state{ did_fork_merge = true };
next_state(S, P, {call, _, fork, _}) ->
  S#state{ readers = [ P | S#state.readers ] };
next_state(S, _, {call, _, kill, [Pid]}) ->
  S#state{ readers = S#state.readers -- [Pid] };
next_state(S, _V, {call, _, _, _}) ->
  S.

eq(X, X) -> true;
eq(X, Y) -> {X, '/=', Y}.

%% Postcondition, checked after the command has been evaluated. V is the result
%% of the command. Note: S is the state before next_state/3 has been called.
postcondition(_S, {call, _, put, _}, V) ->
  eq(V, ok);
postcondition(_S, {call, _, puts, _}, V) ->
  eq(V, ok);
postcondition(_S, {call, _, delete, _}, V) ->
  eq(V, ok);
postcondition(_S, {call, _, fork_merge, _}, V) ->
  case V of
    ok             -> true;
    not_needed     -> true;
    already_queued -> true;   %% another fork_merge might be in progress
    {'EXIT', {killed, _}} -> true;
    {'EXIT', {noproc, _}} -> true;
    _              -> {fork_merge, V}
  end;
postcondition(_S, {call, _, merge, _}, V) ->
  case V of
    ok                                 -> true;
    not_needed                         -> true;
    {error, {merge_locked, locked, _}} -> true;  %% a fork_merge might be in progress
    _                                  -> {merge, V}
  end;
postcondition(_S, {call, _, join_reader, _}, V) ->
   eq(V, ok);
postcondition(_S, {call, _, fold, _}, V) ->
  case V of
    {error, max_retries_exceeded_for_fold} -> true;
    _ when is_list(V)                      -> true;
    _                                      -> {fold, V}
  end;
postcondition(_S, {call, _, fold_keys, _}, V) ->
  case V of
    {error, _} -> V;
    _          -> true
  end;
postcondition(_S, {call, _, needs_merge, _}, V) ->
  case V of
    {true, _Files} -> true;
    false          -> true;
    _              -> {needs_merge, V}
  end;
postcondition(_S, {call, _, bc_open, _}, V) ->
  case V of
    _ when is_reference(V)                  -> true;
    {'EXIT', {{badmatch,{error,enoent}},_}} -> true;
    %% If we manage to get a timeout, there's a pathological scheduling
    %% delay that is causing starvation.  Expose the starvation by
    %% not considering {error, timeout} a success.
    {error, timeout}                        -> {dont_want_this_timeout, V};
    _                                       -> {bc_open, V}
  end;
postcondition(_S, {call, _, get, _}, V) ->
  case V of
    {ok, _}   -> true;
    not_found -> true;
    _         -> {get, V}
  end;
postcondition(_S, {call, _, _, _}, _V) ->
  true.

%% Slave node preparation
%%
%% Each test is run on a freshly started node, to avoid problems with
%% cleanup, etc.

node_name() ->
  list_to_atom(lists:concat([slave_name(), "@", host()])).

slave_name() ->
  list_to_atom(lists:concat([hd(string:tokens(atom_to_list(node()),"@")), "-tester"])).

host() ->
  hd(tl(string:tokens(atom_to_list(node()),"@"))).

%% Generate a most likely unique node name
unique_name() ->
  {A, B, C} = erlang:now(),
  list_to_atom(lists:concat([integer_to_list(A), "-",
                             integer_to_list(B), "-",
                             integer_to_list(C)])).

%% Note, rebar starts a shell without distribution, possibly start
%% net_kernel here
start_node(Verbose) ->
  case node() of
    'nonode@nohost' -> net_kernel:start([unique_name(), shortnames]);
    _ -> ok
  end,
  stop_node(),
  {ok, _} = slave:start(host(), slave_name(), "-pa ../../../ebin " ++
                          lists:append(["-detached" || not Verbose ])),
  ok.

stop_node() ->
  slave:stop(node_name()).

run_on_node(local, _Verbose, M, F, A) ->
  rpc:call(node(), M, F, A, 120*1000);
run_on_node(slave, Verbose, M, F, A) ->
  start_node(Verbose),
  rpc:call(node_name(), M, F, A, 120*1000).

%% Muting the QuickCheck license printout from the slave node
mute(true,  Fun) -> Fun();
mute(false, Fun) -> mute:run(Fun).

%%
%% The actual code of the property, run on remote node via rpc:call above
%%
run_commands_on_node(LocalOrSlave, Cmds, Seed, Verbose) ->
  mute(Verbose, fun() ->
    AfterTime = if LocalOrSlave == local -> 50000;
                   LocalOrSlave == slave -> 1000000
                end,
    event_logger:start_link(),
    pulse:start(),
    bitcask_nifs:set_pulse_pid(utils:whereis(pulse)),
    error_logger:tty(false),
    error_logger:add_report_handler(handle_errors),
    token:next_name(),
    event_logger:start_logging(),
    bitcask_time:test__set_fudge(10),
    X =
    try
      {H, S, Res, PidRs, Trace} = pulse:run(fun() ->
          %% pulse_application_controller:start({application, kernel, []}),
          application:start(bitcask),
          receive after AfterTime -> ok end,
          OldVerbose = pulse:verbose([ all || Verbose ]),
          {H, S, R} = run_commands(?MODULE, Cmds),
          Pids = lists:usort(S#state.readers),
          PidRs = fork_results(Pids),
          receive after AfterTime -> ok end,
          pulse:verbose(OldVerbose),
          Trace = event_logger:get_events(),
          receive after AfterTime -> ok end,
          exit(pulse_application_controller, shutdown),
          {H, S, R, PidRs, Trace}
        end, [{seed, Seed},
              {strategy, unfair}]),
      Schedule = pulse:get_schedule(),
      Errors = gen_event:call(error_logger, handle_errors, get_errors),
      {H, S, Res, PidRs, Trace, Schedule, Errors}
    catch
      _:Err ->
        {'EXIT', Err}
    end,
    really_delete_bitcask(),
    X end).

prop_pulse() ->
  prop_pulse(local, false).

prop_pulse(Boolean) ->
    prop_pulse(local, Boolean).

prop_pulse(LocalOrSlave, Verbose) ->
  More = 2,
  if More < 2 -> [erlang:display({"NOTE: we are using a perhaps small More value?", More}) || _ <- lists:seq(1,10)]; true -> ok end,
  ?FORALL(Cmds, ?LET(Cmds, more_commands(More, commands(?MODULE)), shrink_commands(Cmds)),
  ?IMPLIES(length(Cmds) > 0,
  ?FORALL(Seed, pulse:seed(),
  begin
    %% ok = file:write_file("/tmp/slf-stuff-just-in-case", term_to_binary({Cmds,Seed})),
    case run_on_node(LocalOrSlave, Verbose, ?MODULE, run_commands_on_node, [LocalOrSlave, Cmds, Seed, Verbose]) of
      {'EXIT', Err} ->
        equals({'EXIT', Err}, ok);
      {H, S, Res, PidRs, Trace, Schedule, Errors} ->
        ?WHENFAIL(
          ?QC_FMT("\nState: ~p\n", [S]),
          aggregate(zipwith(fun command_data/2, Cmds, H),
          measure(schedule, length(Schedule),
          %% In the end we check four things:
          %% - That the root process (the writer) returns ok (passes all postconditions)
          %% - That all forked processes returns ok
          %% - That there are no unmasked errors in the error_log
          %% - That all read actions (gets, fold, and fold_keys) return possible values
          conjunction(
            [ {0, equals(Res, ok)}
            | [ {Pid, equals(R, ok)} || {Pid, R} <- PidRs ] ] ++
            [ {errors, equals(Errors, [])}
            , {events, check_trace(Trace)} ]))))
    end
  end))).

%% A EUnit wrapper for the QuickCheck property
prop_pulse_test_() ->
  {timeout, 1000000,
   fun() ->
       copy_bitcask_app(),
       ?assert(eqc:quickcheck(eqc:testing_time(60,?QC_OUT(prop_pulse()))))
   end}.

%% Needed since rebar fails miserably in setting up the .eunit test directory
copy_bitcask_app() ->
  try
      {ok, B} = file:read_file("../ebin/bitcask.app"),
      ok = file:write_file("./bitcask.app", B)
  catch _:_ -> ok end,
  ok.

%% Using eqc_temporal to keep track of possible values for keys.
%%
%% The Trace contains entries for start and finish of operations. For
%% put(Key, Val) (and delete) we consider Key to have either the old
%% or the new value until the operation has finished. Likewise, a get
%% (or a fold/fold_keys) may see any of the potential values if the
%% operation overlaps with a put/delete.
check_trace(Trace) ->
  %% Turn the trace into a temporal relation
  Events = eqc_temporal:from_timed_list(Trace),

  %% The Calls relation contains {call, Pid, Call} whenever Call by Pid is in
  %% progress.
  Calls  = eqc_temporal:stateful(
      fun({call, Pid, Call}) -> [{call, Pid, Call}] end,
      fun({call, Pid, _Call}, {result, Pid, _}) -> [] end,
      Events),

  Folds = eqc_temporal:stateful(
            fun({call, Pid, {fold, _}})      -> [{folding, Pid}];
               ({call, Pid, {fold_keys, _}}) -> [{folding, Pid}]
            end,
            fun({folding, Pid}, {result, Pid, _}) -> [] end,
            Events),

  %% The initial value for each key is not_found.
  AllKeys = lists:usort(fold(
              fun({put, _, K, _}) -> K;
                 ({get, _, K})    -> K;
                 ({delete, _, K}) -> K end, Trace)),
  InitialPuts = eqc_temporal:elems(eqc_temporal:ret([{K, not_found} || K <- AllKeys])),
  %% For each put or delete the Puts relation contains the appropriate key/value pair.
  Puts    = eqc_temporal:union(InitialPuts,
            eqc_temporal:map(fun({call, _Pid, {put, _H, K, V}}) -> {K, V};
                                ({call, _Pid, {delete, _H, K}}) -> {K, not_found} end, Calls)),
  %% DonePut contains {freeze, K, V} when a put or delete has completed.
  DonePut = eqc_temporal:map(
              fun({K, V}) -> {freeze, K, V} end,
              eqc_temporal:subtract(eqc_temporal:shift(1, Puts), Puts)),
  %% Values contains {K, V} whenever V is a possible value for K. We compute it
  %% by adding {K, V} whenever it appears in Puts and removing any {K, V1} as
  %% soon as we see {freeze, K, V2} (with V1 /= V2) in DonePut. In effect, when
  %% a put/delete call is started both the old and the new value appears in
  %% Values and when the call has completed only the new value does.
  Values  = eqc_temporal:stateful(
              fun({K, V}) -> {K, V} end,
              fun({K, V1}, {freeze, K, V2}) when V1 /= V2 -> [] end,
              eqc_temporal:union(Puts, DonePut)),
  %% Build an orddict for key/values for efficiency reasons.
  ValueDict = eqc_temporal:map(
      fun(KVs) ->
        lists:foldr(fun({K,V}, Dict) -> orddict:append(K, V, Dict) end, orddict:new(), KVs)
      end,
      eqc_temporal:set(Values)),

  %% The Reads relation keeps track of get, fold_keys and fold calls with the
  %% purpose of checking that they return something sensible. For a get call we
  %% check that the result was a possible value at some point during the
  %% evaluation of the call. The fold and fold_keys are checked analogously.
  Reads = eqc_temporal:stateful(
      %% Starting a read call. For get we aggregate the list of possible values
      %% for the corresponding key seen during the call. For fold we keep a
      %% dictionary mapping keys to lists of possible values and for fold_keys
      %% we keep a dictionary mapping keys to a list of found or not_found.
      fun({call, Pid, {get, _H, K}})    -> {get, Pid, K, []};
         ({call, Pid, {fold_keys, _H}}) -> {fold_keys, Pid, orddict:new()};
         ({call, Pid, {fold, _H}})      -> {fold, Pid, orddict:new()} end,

      fun
        %% Update a get call with a new set of possible values.
         ({get, Pid, K, Vs}, {values, Vals}) ->
          %% Get all possible values for K
          Ws = case orddict:find(K, Vals) of
                 error    -> [];
                 {ok, Us} -> lists:sort(Us)
               end,
          %% Add them to the previously seen values
          VWs = lists:umerge(Vs, Ws),
          false = VWs == Vs,  %% Be careful not to update the state if nothing
                              %% changed since eqc_temporal:stateful allows you
                              %% to change the state several times during the
                              %% same time slot.
          [{get, Pid, K, VWs}];

        %% Update a fold_keys call
         ({fold_keys, Pid, Vals1}, {values, Vals2}) ->
          %% We don't need the actual values for fold_keys, just found or
          %% not_found.
          FoundOrNotFound = fun(not_found) -> not_found;
                               (_)         -> found end,
          %% Merge the new values and the old values
          Vals = orddict:merge(
                   fun(_, Vs1, Vs2) -> lists:umerge(Vs1, Vs2) end,
                   Vals1,
                   orddict:map(fun(_, Vs) ->
                      lists:usort(lists:map(FoundOrNotFound, Vs))
                    end, Vals2)),
          %% Make sure to not do any identity updates
          false = orddict:to_list(Vals) == orddict:to_list(Vals1),
          [{fold_keys, Pid, Vals}];

        %% Update a fold call
         ({fold, Pid, Vals1}, {values, Vals2}) ->
          Vals = orddict:merge(
                   fun(_, Vs1, Vs2) ->
                       lists:umerge(Vs1, lists:sort(Vs2))
                   end, Vals1, Vals2),
          false = orddict:to_list(Vals) == orddict:to_list(Vals1),
          [{fold, Pid, Vals}];

        %% Check a call to get
         ({get, Pid, K, Vs}, {result, Pid, R}) ->
            V = case R of not_found -> not_found;
                          {ok, U}   -> U end,
            case lists:member(V, Vs) of
              true  -> [];                      %% V is a good result
              false -> [{bad, Pid, {get, K, Vs, V}}] %% V is a bad result!
            end;
        %% Check a call to fold_keys
         ({fold_keys, Pid, Vals}, {result, Pid, Keys}) ->
            %% check_fold_keys_result checks that
            %%  K in Keys     ==> found     in Vals[K] and
            %%  K not in Keys ==> not_found in Vals[K]
            case check_fold_keys_result(orddict:to_list(Vals), lists:sort(Keys)) of
              true  -> [];
              false -> [{bad, Pid, {fold_keys, orddict:to_list(Vals), Keys}}]
            end;
        %% Check a call to fold
         ({fold, Pid, Vals}, {result, Pid, KVs}) ->
            %% check_fold_result checks that
            %%  {K, V} in KVs ==> V         in Vals[K] and
            %%  K not in KVs  ==> not_found in Vals[K]
            case check_fold_result(orddict:to_list(Vals), lists:sort(KVs)) of
              true  -> [];
              false -> [{bad, Pid, {fold, orddict:to_list(Vals), KVs}}]
            end
        end,
      eqc_temporal:union(Events, eqc_temporal:map(fun(D) -> {values, D} end, ValueDict))),

  %% Filter out the bad stuff from the Reads relation.
  Bad0 = eqc_temporal:map(fun(X={bad, _, _}) -> X end, Reads),
  [{_Time1, {call, FirstPid, _}} | _] = Trace,
  %% SLF: Any bad gets that happen during an active fold may be the result
  %% of Bitcask snapshotting.  I'm not good enough at the temporal logic to
  %% avoid putting 'bad' markers into Reads, but I can try to remove the
  %% ones that we know happened during an active fold and (hope) that they
  %% weren't truly bogus.
  Bad1stPid = eqc_temporal:map(
                fun({bad, Pid, _} = X) when Pid == FirstPid -> X end,
                Bad0),
  BadForked0 = eqc_temporal:map(
                fun({bad, Pid, _} = X) when Pid /= FirstPid -> X end,
           Bad0),
  %% This is really ugly internal data structure hacking, but I'm at a loss
  %% to do things The Right Way: is a fold happening when a forked process
  %% sees something bad?  If yes, that's probably OK (but we can't prove it).
  BadForked1 = mangle_temporal_relation_with_finite_time(BadForked0),
  BadForked2 = eqc_temporal:union(BadForked1, Folds),
  BadForkedP = lists:any(
                 fun({_Start, _End, Xs}) ->
                         lists:keymember(bad, 1, Xs) andalso
                             not lists:keymember(folding, 1, Xs)
                 end, BadForked2),
  case eqc_temporal:is_false(Bad0) of
      true ->
          ok;
      false ->
          io:format(user, "Sanity check:\n", []),
          ?QC_FMT("  Bad1stPid:\n    ~p\n", [Bad1stPid]),
          ?QC_FMT("  Folds:\n    ~p\n", [Folds]),
          ?QC_FMT("  BadForked2:\n    ~p\n", [BadForked2]),
          ?QC_FMT("  BadForkedP:\n    ~p\n", [BadForkedP])
  end,
  ?WHENFAIL(begin
    ?QC_FMT("Events:\n~p\n", [Events]),
    ?QC_FMT("Bad1stPid:\n~p\n", [Bad1stPid]),
    ?QC_FMT("Folds:\n~p\n", [Folds]),
    ?QC_FMT("BadForked2:\n~p\n", [BadForked2]),
    ?QC_FMT("BadForkedP:\n~p\n", [BadForkedP]) end,
    %% There shouldn't be any Bad stuff, for the 1st pid or forked pids
    eqc_temporal:is_false(Bad1stPid) andalso BadForkedP == false).

check_fold_result([{K, Vs}|Expected], [{K, V}|Actual]) ->
  lists:member(V, Vs) andalso check_fold_result(Expected, Actual);
check_fold_result([{_, Vs}|Expected], Actual) ->
  lists:member(not_found, Vs) andalso check_fold_result(Expected, Actual);
check_fold_result([], []) ->
  true.

check_fold_keys_result([{K, Vs}|Expected], [K|Actual]) ->
  lists:member(found, Vs) andalso check_fold_keys_result(Expected, Actual);
check_fold_keys_result([{_, Vs}|Expected], Actual) ->
  lists:member(not_found, Vs) andalso check_fold_keys_result(Expected, Actual);
check_fold_keys_result([], []) ->
  true.

%% Presenting command data statistics in a nicer way
command_data({set, _, {call, _, merge, _}}, {_S, V}) ->
  case V of
    {error, {merge_locked, _, _}} -> {merge, locked};
    _                             -> {merge, V}
  end;
command_data({set, _, {call, _, fork_merge, _}}, {_S, V}) ->
  case V of
    {'EXIT', _} -> {fork_merge, 'EXIT'};
    _           -> {fork_merge, V}
  end;
command_data({set, _, {call, _, bc_open, _}}, {_S, V}) ->
  case V of
    {'EXIT', _} -> {bc_open, 'EXIT'};
    {error, Err} -> {bc_open, Err};
    _  when is_reference(V) -> bc_open
  end;
command_data({set, _, {call, _, needs_merge, _}}, {_S, V}) ->
  case V of
    {true, _} -> {needs_merge, true};
    false     -> {needs_merge, false}
  end;
command_data({set, _, {call, _, kill, [Pid]}}, {_S, _V}) ->
  case Pid of
    bitcask_merge_worker -> {kill, merger};
    _                    -> {kill, reader}
  end;
command_data({set, _, {call, _, Fun, _}}, {_S, _V}) ->
  Fun.

%% Wait for all forks to return their results
fork_results(Pids) ->
  [ receive
      {Pid, done, R} -> {I, R}
    after 99*1000 -> {I, timeout_fork_results}
    end || {I, Pid} <- lists:zip(lists:seq(1, length(Pids)), Pids) ].

%% Implementation of a the commands
-define(CHECK_HANDLE(H, X, Do),
  case H of
    _ when is_reference(H) -> Do;
    _ -> X
  end).

-define(LOG(Tag, MkCall),
  event_logger:event({call, self(), Tag}),
  __Result = MkCall,
  event_logger:event({result, self(), __Result}),
  __Result).

fork(Cmds) ->
  ?LOG(fork, begin
  Mama = self(),
  spawn(fun() ->
    {_, S, R} = run_commands(?MODULE, recommand(Cmds)),
    bc_close(S#state.handle),
    Mama ! {self(), done, R}
  end) end).

incr_clock() ->
    ?LOG(incr_clock,
    bitcask_time:test__incr_fudge(1)).

get(H, K) ->
  ?LOG({get, H, K},
  ?CHECK_HANDLE(H, not_found, bitcask:get(H, <<K:32>>))).

put(H, K, V) ->
  ?LOG({put, H, K, V},
  ?CHECK_HANDLE(H, ok, bitcask:put(H, <<K:32>>, V))).

puts(H, {K1, K2}, V) ->
  case lists:usort([ put(H, K, V) || K <- lists:seq(K1, K2) ]) of
    [ok]  -> ok;
    Other -> Other
  end.

delete(H, K) ->
  ?LOG({delete, H, K},
  ?CHECK_HANDLE(H, ok, bitcask:delete(H, <<K:32>>))).

fork_merge(H) ->
  ?LOG({fork_merge, H},
  ?CHECK_HANDLE(H, not_needed,
  case bitcask:needs_merge(H) of
    {true, Files} -> catch bitcask_merge_worker:merge(?BITCASK, [], Files);
    false         -> not_needed
  end)).

merge(H) ->
  ?CHECK_HANDLE(H, not_needed,
  case bitcask:needs_merge(H) of
    {true, Files} ->
      case catch bitcask:merge(?BITCASK, [], Files) of
        {'EXIT', Err} -> Err;
        R             -> R
      end;
    false -> not_needed
  end).

kill(Pid) ->
  ?LOG({kill, Pid}, (catch exit(Pid, kill))).

needs_merge(H) ->
  ?LOG({needs_merge, H},
  ?CHECK_HANDLE(H, false, bitcask:needs_merge(H))).

join_reader(ReaderPid) ->
  receive
    {ReaderPid, done, Res} -> Res
  end.

sync(H) ->
  ?LOG({sync, H},
  ?CHECK_HANDLE(H, ok, bitcask:sync(H))).

fold(H) ->
  ?LOG({fold, H},
  ?CHECK_HANDLE(H, [], bitcask:fold(H, fun(<<K:32>>, V, Acc) -> [{K,V}|Acc] end, []))).

fold_keys(H) ->
  ?LOG({fold_keys, H},
  ?CHECK_HANDLE(H, [], bitcask:fold_keys(H, fun(#bitcask_entry{key = <<K:32>>}, Ks) -> [K|Ks] end, []))).

bc_open(Writer) ->
  erlang:put(?BITCASK_TESTING_KEY, ?MODULE),
  ?LOG({open, Writer},
  case Writer of
    true  -> catch bitcask:open(?BITCASK, [read_write, {max_file_size, ?FILE_SIZE}, {open_timeout, 1234}]);
    false -> catch bitcask:open(?BITCASK, [{open_timeout, 1234}])
  end).

bc_close(H)    ->
  ?LOG({close, H},
  ?CHECK_HANDLE(H, ok, bitcask:close(H))).

%% Convenience functions for running tests

test() ->
  test({20, sec}).

test(N) when is_integer(N) ->
  quickcheck(numtests(N, prop_pulse()));
test({Time, sec}) ->
  quickcheck(eqc:testing_time(Time, prop_pulse()));
test({Time, min}) ->
  test({Time * 60, sec});
test({Time, h}) ->
  test({Time * 60, min}).

check() ->
  check(current_counterexample()).

verbose() ->
  verbose(current_counterexample()).

verbose(CE) ->
  erlang:put(verbose, true),
  Ok = check(CE),
  erlang:put(verbose, false),
  Ok.

check(CE) ->
  check(on_output(fun("OK" ++ _, []) -> ok; (Fmt, Args) -> io:format(Fmt, Args) end,
                  prop_pulse(true == erlang:get(verbose))),
        mk_counterexample(CE)).

recheck() ->
  recheck(prop_pulse()).

%% Custom shrinking
%%
%% Applied after normal shrinking or manually via custom_shrink/1

shrink_commands(Cmds) ->
  ?LET(ok, ?SHRINK(ok, begin io:format("|"), [] end),
    shrink_commands1(Cmds)).

shrink_commands1(Cmds) ->
  ?SHRINK(Cmds, lists:map(fun shrink_commands1/1, shrink(Cmds))).

check_preconditions([{init, S}|Cmds]) ->
  check_preconditions(S, Cmds);
check_preconditions(Cmds) ->
  check_preconditions(initial_state(), Cmds).

check_preconditions(_S, []) -> true;
check_preconditions(S, [{set, X, Call}|Cmds]) ->
  precondition(S, Call) andalso
  check_preconditions(next_state(S, X, Call), Cmds).

shrink(Cmds) ->
  [ C || C <- shrink1(Cmds), check_preconditions(C) ].

shrink_nat(0) -> [];
shrink_nat(1) -> [0];
shrink_nat(N) ->
  [0, N div 2, N - 1].

shrink_pos(N) ->
  [ M + 1 || M <- shrink_nat(N - 1) ].

shrink_bounds({A, B}) ->
  [ {A, A + Delta} || Delta <- shrink_nat(B - A) ] ++
  [ {B - Delta, B} || Delta <- shrink_nat(B - A) ] ++
  [ {Delta, B - A + Delta} || Delta <- shrink_pos(A) ].

shrink1(Cmds) ->

  %% Shrink puts to put (identity)
  shrink_sublist(1, Cmds, fun
    ([{set, X, {call, ?MODULE, puts, [H, {K, K}, V]}}]) ->
      [ [{set, X, {call, ?MODULE, put, [H, K, V]}}] ];
    (_) -> [] end) ++

  %% Move forks as late as possible
  shrink_tails(Cmds, fun
    ([Cmd={set, _, {call, _, fork, _}} | Cmds_ ]) ->
      [ Cmds0 ++ [Cmd] ++ Cmds1
        || I <- lists:reverse(lists:seq(1, length(Cmds_))),
           {Cmds0, Cmds1} <- [lists:split(I, Cmds_)],
           lists:any(fun({set, _, {call, _, Fun, _}}) -> Fun /= fork end, Cmds0) ];
    (_) -> [] end) ++

  %% Merge two puts into one
  shrink_sublist(2, Cmds, fun
    ([{set, X, {call, ?MODULE, puts, [H, {K1, K2}, V1]}},
      {set, _, {call, ?MODULE, puts, [H, {K3, K4}, V2]}}]) ->
      V = max_binary(V1, V2),
      [[{set, X, {call, ?MODULE, puts, [H, {K1, K2 + K4 - K3 + 1}, V]}}]];
    ([{set, X, {call, ?MODULE, puts, [H, {K1, K2}, V1]}},
      {set, _, {call, ?MODULE, put, [H, _K, V2]}}]) ->
      V = max_binary(V1, V2),
      [[{set, X, {call, ?MODULE, puts, [H, {K1, K2 + 1}, V]}}]];
    ([{set, X, {call, ?MODULE, put, [H, K, V1]}},
      {set, _, {call, ?MODULE, puts, [H, {K3, K4}, V2]}}]) ->
      V = max_binary(V1, V2),
      [[{set, X, {call, ?MODULE, puts, [H, {K, K + K4 - K3 + 1}, V]}}]];
    ([{set, X, {call, ?MODULE, put, [H, K, V1]}},
      {set, _, {call, ?MODULE, put, [H, _, V2]}}]) ->
      V = max_binary(V1, V2),
      [[{set, X, {call, ?MODULE, puts, [H, {K, K + 1}, V]}}]];
    (_) -> [] end) ++

  %% Shrink values of put
  shrink_sublist(1, Cmds, fun
    ([{set, X, {call, ?MODULE, puts, [H, {K1, K2}, <<_, V/binary>>]}}]) ->
      [[{set, X, {call, ?MODULE, puts, [H, {K1, K2}, V]}}]];
    ([{set, X, {call, ?MODULE, put, [H, K, <<_, V/binary>>]}}]) ->
      [[{set, X, {call, ?MODULE, put, [H, K, V]}}]];
    (_) -> [] end) ++

  %% Shrink bounds of puts
  shrink_sublist(1, Cmds, fun
    ([{set, X, {call, ?MODULE, puts, [H, {K1, K2}, V]}}]) ->
      [[{set, X, {call, ?MODULE, puts, [H, {K3, K4}, V]}}]
        || {K3, K4} <- shrink_bounds({K1, K2}) ];
    (_) -> [] end) ++

  %% Inline a fork
  shrink_sublist(1, Cmds, fun
    ([{set, _, {call, ?MODULE, fork,
                  [[{init, _}, {set, {not_var, H0}, {not_call, _, bc_open, _}} | NotCmds]]}}]) ->
      NextVar = 1 + lists:max([ X || {set, {var, X}, _} <- Cmds ]),
      YesCmds = rename_from(NextVar, recommand(NotCmds)),
      [ map(fun({var, H1}) when H1 == H0 -> H end, YesCmds)
        || H <- fold(fun({set, H, {call, _, bc_open, _}}) -> H end, Cmds) ];
    (_) -> [] end) ++

%%   shrink_tails(Cmds, fun

%%     ([{set, _,  {call, ?MODULE, bc_close, [H1]}},
%%       {set, H2, {call, ?MODULE, bc_open, _}} | Cmds1]) ->
%%       [map(fun(H3={var, _}) when H3 == H2 -> H1 end, Cmds1)];
%%     (_) -> [] end) ++

  shrink_sublist(1, Cmds, fun

    %% Shrink the commands of a fork
    ([{set, X, {call, ?MODULE, fork, [[Init={init, _}|NotCmds]]}}]) ->
      [ [{set, X, {call, ?MODULE, fork, [[Init|uncommand(Cmds1)]]}}]
        || Cmds1 <- shrink(recommand(NotCmds)) ];

    (_) -> [] end) ++

  %% Remove a single command
  shrink_sublist(1, Cmds, fun([_]) -> [[]] end) ++

  [].

max_binary(Bin1,  Bin2) when size(Bin1) > size(Bin2) -> Bin1;
max_binary(_Bin1, Bin2) -> Bin2.

shrink_sublist(N, Xs, Shrink) ->
  shrink_sublist(N, [], Xs, [], Shrink).

shrink_sublist(N, _Pre, Xs, Shrunk, _Shrink) when length(Xs) < N -> lists:append(lists:reverse(Shrunk));
shrink_sublist(N, Pre, Xs0 = [X|Xs], Shrunk, Shrink) ->
  {Ys, Zs}  = lists:split(N, Xs0),
  NewShrunk = [ lists:reverse(Pre) ++ Shr ++ Zs || Shr <- Shrink(Ys) ],
  shrink_sublist(N, [X|Pre], Xs, [NewShrunk|Shrunk], Shrink).

shrink_tails(Xs, Shrink) ->
  [ Ys ++ Ws || I        <- lists:seq(0, length(Xs)),
                {Ys, Zs} <- [lists:split(I, Xs)],
                Ws       <- Shrink(Zs) ].

custom_shrink() ->
  {ok, [Cmds]} = file:consult("shrunk"),
  custom_shrink(Cmds).

custom_shrink(CE) ->
  custom_shrink(CE, 1).

custom_shrink(CE0, Repeat) ->
  CE=[Cmds|_] = mk_counterexample(CE0),
  io:format("~p commands\n", [length(Cmds)]),
  Shrinkings = [ Cmds1 || Cmds1 <- shrink(Cmds) ],
  io:format("~p possible custom_shrinking steps\n", [length(Shrinkings)]),
  custom_shrink(CE, Shrinkings, Repeat).

custom_shrink(CE, [], _) ->
  io:format("\n"), CE;
custom_shrink(CE=[_,Seed|_], [C|Cs], Repeat) ->
  case check_many(Seed, C, Repeat) of
    true ->
      io:format("."),
      custom_shrink(CE, Cs, Repeat);
    Fail ->
      io:format("\n"),
      file:write_file("shrunk", io_lib:format("~p.\n", [Fail])),
      custom_shrink(Fail, Repeat)
  end.

check_many(C, N) ->
  check_many(erlang:now(), C, N).

check_many(_, _, 0) -> true;
check_many(Seed, C0, N) ->
  C = mk_counterexample(C0, Seed),
  case check(C) of
    true  -> check_many(C0, N - 1);
    false -> C
  end.

mk_counterexample(CE = [Cmds, _Seed, Conj]) when is_list(Cmds) andalso is_list(Conj) ->
  CE;
mk_counterexample(CE = [Cmds, _Seed]) when is_list(Cmds) ->
  CE;
mk_counterexample(Cmds) ->
  S = state_after(?MODULE, Cmds),
  [Cmds, erlang:now(),
   [ {0, []} | [ {I, []}
                 || I <- lists:seq(1, length(S#state.readers)) ] ]
   ++ [ {errors, []}, {events, []} ] ].

mk_counterexample(Cmds, Seed) ->
  [_Cmds, _Seed, Conj] = mk_counterexample(Cmds),
  [Cmds, Seed, Conj].

foo() ->
  erlang:now().

%% Helper functions
fold(F, X) ->
  case catch(F(X)) of
    {'EXIT', _} -> fold1(F, X);
    Y           -> [Y]
  end.

fold1(F, [X|Xs]) -> fold(F, X) ++ fold(F, Xs);
fold1(F, Tup) when is_tuple(Tup) ->
  fold1(F, tuple_to_list(Tup));
fold1(_F, _X) -> [].

map(F, X) ->
  case catch(F(X)) of
    {'EXIT', _} -> map1(F, X);
    Y           -> Y
  end.

map1(F, [X|Xs]) -> [map(F, X)|map(F, Xs)];
map1(F, Tup) when is_tuple(Tup) ->
  list_to_tuple(map1(F, tuple_to_list(Tup)));
map1(_F, X) -> X.

zipwith(F, [X|Xs], [Y|Ys]) ->
  [F(X, Y)|zipwith(F, Xs, Ys)];
zipwith(_, _, _) -> [].

uncommand(X) -> map(fun({var, N}) -> {not_var, N} end,
                map(fun({call, M, F, A}) -> {not_call, M, F, A} end, X)).
recommand(X) -> map(fun({not_var, N}) -> {var, N} end,
                map(fun({not_call, M, F, A}) -> {call, M, F, A} end, X)).

rename_from(X, Cmds) ->
  Bound = [ Y || {set, {var, Y}, _} <- Cmds ],
  Env   = lists:zip(Bound, lists:seq(X, X + length(Bound) - 1)),
  map(fun ({var, Y}) ->
        case lists:keyfind(Y, 1, Env) of
          {Y, Z} -> {var, Z}
        end end, Cmds).

really_delete_bitcask() ->
  [file:delete(X) || X <- filelib:wildcard(?BITCASK ++ "/*")],
  file:del_dir(?BITCASK),
  case file:read_file_info(?BITCASK) of
    {error, enoent} -> ok;
    {ok, _} ->
      timer:sleep(10),
      really_delete_bitcask()
  end.

mangle_temporal_relation_with_finite_time([{_Start, infinity, []}] = X) ->
    X;
mangle_temporal_relation_with_finite_time([{Start, infinity, [_|_]=L}]) ->
    [{Start, Start+1, L}, {Start+1, infinity, []}];
mangle_temporal_relation_with_finite_time([H|T]) ->
    [H|mangle_temporal_relation_with_finite_time(T)].

-endif.<|MERGE_RESOLUTION|>--- conflicted
+++ resolved
@@ -71,11 +71,7 @@
   frequency(
     [ {2, {call, ?MODULE, fork, [not_commands(?MODULE, #state{ is_writer = false })]}}
       || S#state.is_writer ] ++
-<<<<<<< HEAD
     [ {8, {call, ?MODULE, incr_clock, []}}
-=======
-    [ {5, {call, ?MODULE, incr_clock, []}}
->>>>>>> 3b702049
       %% Any proc can call incr_clock
     ] ++
     [ {10, {call, ?MODULE, get, [S#state.handle, key()]}}
