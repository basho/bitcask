--- conflicted
+++ resolved
@@ -3,13 +3,8 @@
 {port_specs, [{"priv/bitcask.so", ["c_src/*.c"]}]}.
 
 {deps, [
-<<<<<<< HEAD
-        {meck, "0.8.2", {git, "git://github.com/basho/meck.git", {tag, "0.8.2"}}},
-        {cuttlefish, ".*", {git, "https://github.com/basho/cuttlefish.git", {tag, "2.0.8"}}}
-=======
-        {meck, "0.8.2", {git, "https://github.com/basho/meck.git", {tag, "0.8.2"}}},
-        {cuttlefish, ".*", {git, "https://github.com/basho/cuttlefish.git", {branch, "develop"}}}
->>>>>>> 5fd82c25
+        {meck, "0.8.*", {git, "https://github.com/basho/meck.git", {tag, "0.8.4"}}},
+        {cuttlefish, ".*", {git, "https://github.com/basho/cuttlefish.git", {tag, "2.0.11"}}}
        ]}.
 
 {port_env,
