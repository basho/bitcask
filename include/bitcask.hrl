--- conflicted
+++ resolved
@@ -7,14 +7,16 @@
 
 
 %% @type filestate().
-<<<<<<< HEAD
 -record(filestate, {mode :: 'read_only' | 'read_write',     % File mode: read_only, read_write
                     filename :: string(), % Filename
                     tstamp :: integer(),   % Tstamp portion of filename
                     fd :: port(),       % File handle
                     hintfd :: port(),   % File handle for hints
                     hintcrc=0 :: integer(),  % CRC-32 of current hint
-                    ofs :: non_neg_integer() }).   % Current offset for writing
+                    ofs :: non_neg_integer(), % Current offset for writing
+                    l_ofs=0 :: non_neg_integer(),  % Last offset written to data file
+                    l_hbytes=0 :: non_neg_integer(),% Last # bytes written to hint file
+                    l_hintcrc=0 :: non_neg_integer()}). % CRC-32 of current hint prior to last write
 
 -record(file_status, { filename :: string(),
                       fragmented :: integer(),
@@ -22,25 +24,6 @@
                       total_bytes :: integer(),
                       oldest_tstamp :: integer(),
                       newest_tstamp :: integer() }).
-=======
--record(filestate, {mode,     % File mode: read_only, read_write
-                    filename, % Filename
-                    tstamp,   % Tstamp portion of filename
-                    fd,       % File handle
-                    hintfd,   % File handle for hints
-                    hintcrc=0,% CRC-32 of current hint
-                    ofs,      % Current offset for writing
-                    l_ofs=0,  % Last offset written to data file
-                    l_hbytes=0,% Last # bytes written to hint file
-                    l_hintcrc=0}). % CRC-32 of current hint prior to last write
-
--record(file_status, { filename,
-                       fragmented,
-                       dead_bytes,
-                       total_bytes,
-                       oldest_tstamp,
-                       newest_tstamp }).
->>>>>>> bb61d73c
 
 
 -define(FMT(Str, Args), lists:flatten(io_lib:format(Str, Args))).
